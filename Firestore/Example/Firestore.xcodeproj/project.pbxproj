--- conflicted
+++ resolved
@@ -655,15 +655,11 @@
 		546854A720A3681B004BDBD5 /* remote */ = {
 			isa = PBXGroup;
 			children = (
-<<<<<<< HEAD
 				B6D9649021544D4F00EB9CFB /* grpc_connection_test.mm */,
 				B6D964922154AB8F00EB9CFB /* grpc_streaming_reader_test.cc */,
-=======
->>>>>>> 4e067e55
 				546854A820A36867004BDBD5 /* datastore_test.mm */,
 				B6D1B68420E2AB1A00B35856 /* exponential_backoff_test.cc */,
 				B6BBE42F21262CF400C6A53E /* grpc_stream_test.cc */,
-				B6D964922154AB8F00EB9CFB /* grpc_streaming_reader_test.cc */,
 				61F72C5520BC48FD001A68CB /* serializer_test.cc */,
 				B66D8995213609EE0086DA0C /* stream_test.mm */,
 			);
