--- conflicted
+++ resolved
@@ -205,11 +205,7 @@
 		B686F2B22025000D0028D6BE /* resource_path_test.cc in Sources */ = {isa = PBXBuildFile; fileRef = B686F2B02024FFD70028D6BE /* resource_path_test.cc */; };
 		B6BBE43121262CF400C6A53E /* grpc_stream_test.cc in Sources */ = {isa = PBXBuildFile; fileRef = B6BBE42F21262CF400C6A53E /* grpc_stream_test.cc */; };
 		B6D1B68520E2AB1B00B35856 /* exponential_backoff_test.cc in Sources */ = {isa = PBXBuildFile; fileRef = B6D1B68420E2AB1A00B35856 /* exponential_backoff_test.cc */; };
-<<<<<<< HEAD
-		B6D9649121544D4F00EB9CFB /* grpc_connection_test.mm in Sources */ = {isa = PBXBuildFile; fileRef = B6D9649021544D4F00EB9CFB /* grpc_connection_test.mm */; };
-=======
 		B6D9649121544D4F00EB9CFB /* grpc_connection_test.cc in Sources */ = {isa = PBXBuildFile; fileRef = B6D9649021544D4F00EB9CFB /* grpc_connection_test.cc */; };
->>>>>>> 0a6f29a7
 		B6D964932154AB8F00EB9CFB /* grpc_streaming_reader_test.cc in Sources */ = {isa = PBXBuildFile; fileRef = B6D964922154AB8F00EB9CFB /* grpc_streaming_reader_test.cc */; };
 		B6D964952163E63900EB9CFB /* grpc_unary_call_test.cc in Sources */ = {isa = PBXBuildFile; fileRef = B6D964942163E63900EB9CFB /* grpc_unary_call_test.cc */; };
 		B6FB467D208E9D3C00554BA2 /* async_queue_test.cc in Sources */ = {isa = PBXBuildFile; fileRef = B6FB467B208E9A8200554BA2 /* async_queue_test.cc */; };
@@ -524,11 +520,7 @@
 		B686F2B02024FFD70028D6BE /* resource_path_test.cc */ = {isa = PBXFileReference; fileEncoding = 4; lastKnownFileType = sourcecode.cpp.cpp; path = resource_path_test.cc; sourceTree = "<group>"; };
 		B6BBE42F21262CF400C6A53E /* grpc_stream_test.cc */ = {isa = PBXFileReference; fileEncoding = 4; lastKnownFileType = sourcecode.cpp.cpp; path = grpc_stream_test.cc; sourceTree = "<group>"; };
 		B6D1B68420E2AB1A00B35856 /* exponential_backoff_test.cc */ = {isa = PBXFileReference; fileEncoding = 4; lastKnownFileType = sourcecode.cpp.cpp; path = exponential_backoff_test.cc; sourceTree = "<group>"; };
-<<<<<<< HEAD
-		B6D9649021544D4F00EB9CFB /* grpc_connection_test.mm */ = {isa = PBXFileReference; fileEncoding = 4; lastKnownFileType = sourcecode.cpp.objcpp; path = grpc_connection_test.mm; sourceTree = "<group>"; };
-=======
 		B6D9649021544D4F00EB9CFB /* grpc_connection_test.cc */ = {isa = PBXFileReference; fileEncoding = 4; lastKnownFileType = sourcecode.cpp.cpp; path = grpc_connection_test.cc; sourceTree = "<group>"; };
->>>>>>> 0a6f29a7
 		B6D964922154AB8F00EB9CFB /* grpc_streaming_reader_test.cc */ = {isa = PBXFileReference; fileEncoding = 4; lastKnownFileType = sourcecode.cpp.cpp; path = grpc_streaming_reader_test.cc; sourceTree = "<group>"; };
 		B6D964942163E63900EB9CFB /* grpc_unary_call_test.cc */ = {isa = PBXFileReference; fileEncoding = 4; lastKnownFileType = sourcecode.cpp.cpp; path = grpc_unary_call_test.cc; sourceTree = "<group>"; };
 		B6FB467A208E9A8200554BA2 /* async_queue_test.h */ = {isa = PBXFileReference; fileEncoding = 4; lastKnownFileType = sourcecode.c.h; path = async_queue_test.h; sourceTree = "<group>"; };
@@ -666,11 +658,7 @@
 			isa = PBXGroup;
 			children = (
 				B6D964942163E63900EB9CFB /* grpc_unary_call_test.cc */,
-<<<<<<< HEAD
-				B6D9649021544D4F00EB9CFB /* grpc_connection_test.mm */,
-=======
 				B6D9649021544D4F00EB9CFB /* grpc_connection_test.cc */,
->>>>>>> 0a6f29a7
 				B6D964922154AB8F00EB9CFB /* grpc_streaming_reader_test.cc */,
 				546854A820A36867004BDBD5 /* datastore_test.mm */,
 				B6D1B68420E2AB1A00B35856 /* exponential_backoff_test.cc */,
@@ -1964,11 +1952,7 @@
 				ABC1D7E12023A40C00BA84F0 /* token_test.cc in Sources */,
 				54A0352720A3AED0003E0143 /* transform_operations_test.mm in Sources */,
 				549CCA5120A36DBC00BCEB75 /* tree_sorted_map_test.cc in Sources */,
-<<<<<<< HEAD
-				B6D9649121544D4F00EB9CFB /* grpc_connection_test.mm in Sources */,
-=======
 				B6D9649121544D4F00EB9CFB /* grpc_connection_test.cc in Sources */,
->>>>>>> 0a6f29a7
 				C80B10E79CDD7EF7843C321E /* type_traits_apple_test.mm in Sources */,
 				ABC1D7DE2023A05300BA84F0 /* user_test.cc in Sources */,
 				618BBEAD20B89AAC00B5BCE7 /* write.pb.cc in Sources */,
