--- conflicted
+++ resolved
@@ -201,12 +201,7 @@
 		B67BF449216EB43000CA9097 /* create_noop_connectivity_monitor.cc in Sources */ = {isa = PBXBuildFile; fileRef = B67BF448216EB43000CA9097 /* create_noop_connectivity_monitor.cc */; };
 		B686F2AF2023DDEE0028D6BE /* field_path_test.cc in Sources */ = {isa = PBXBuildFile; fileRef = B686F2AD2023DDB20028D6BE /* field_path_test.cc */; };
 		B686F2B22025000D0028D6BE /* resource_path_test.cc in Sources */ = {isa = PBXBuildFile; fileRef = B686F2B02024FFD70028D6BE /* resource_path_test.cc */; };
-<<<<<<< HEAD
-		B68B1DFD2213845A008977EF /* objc_compatibility_apple_test.mm in Sources */ = {isa = PBXBuildFile; fileRef = B68B1DFC2213845A008977EF /* objc_compatibility_apple_test.mm */; };
-		B68B1DFF2213A5DC008977EF /* to_string_apple_test.mm in Sources */ = {isa = PBXBuildFile; fileRef = B68B1DFE2213A5DB008977EF /* to_string_apple_test.mm */; };
-=======
 		B68B1E012213A765008977EF /* to_string_apple_test.mm in Sources */ = {isa = PBXBuildFile; fileRef = B68B1E002213A764008977EF /* to_string_apple_test.mm */; };
->>>>>>> f39d23f7
 		B68FC0E521F6848700A7055C /* watch_change_test.mm in Sources */ = {isa = PBXBuildFile; fileRef = B68FC0E421F6848700A7055C /* watch_change_test.mm */; };
 		B696858E2214B53900271095 /* to_string_test.cc in Sources */ = {isa = PBXBuildFile; fileRef = B696858D2214B53900271095 /* to_string_test.cc */; };
 		B6BBE43121262CF400C6A53E /* grpc_stream_test.cc in Sources */ = {isa = PBXBuildFile; fileRef = B6BBE42F21262CF400C6A53E /* grpc_stream_test.cc */; };
@@ -529,12 +524,7 @@
 		B67BF448216EB43000CA9097 /* create_noop_connectivity_monitor.cc */ = {isa = PBXFileReference; fileEncoding = 4; lastKnownFileType = sourcecode.cpp.cpp; path = create_noop_connectivity_monitor.cc; sourceTree = "<group>"; };
 		B686F2AD2023DDB20028D6BE /* field_path_test.cc */ = {isa = PBXFileReference; fileEncoding = 4; lastKnownFileType = sourcecode.cpp.cpp; path = field_path_test.cc; sourceTree = "<group>"; };
 		B686F2B02024FFD70028D6BE /* resource_path_test.cc */ = {isa = PBXFileReference; fileEncoding = 4; lastKnownFileType = sourcecode.cpp.cpp; path = resource_path_test.cc; sourceTree = "<group>"; };
-<<<<<<< HEAD
-		B68B1DFC2213845A008977EF /* objc_compatibility_apple_test.mm */ = {isa = PBXFileReference; fileEncoding = 4; lastKnownFileType = sourcecode.cpp.objcpp; path = objc_compatibility_apple_test.mm; sourceTree = "<group>"; };
-		B68B1DFE2213A5DB008977EF /* to_string_apple_test.mm */ = {isa = PBXFileReference; fileEncoding = 4; lastKnownFileType = sourcecode.cpp.objcpp; path = to_string_apple_test.mm; sourceTree = "<group>"; };
-=======
 		B68B1E002213A764008977EF /* to_string_apple_test.mm */ = {isa = PBXFileReference; fileEncoding = 4; lastKnownFileType = sourcecode.cpp.objcpp; path = to_string_apple_test.mm; sourceTree = "<group>"; };
->>>>>>> f39d23f7
 		B68FC0E421F6848700A7055C /* watch_change_test.mm */ = {isa = PBXFileReference; fileEncoding = 4; lastKnownFileType = sourcecode.cpp.objcpp; path = watch_change_test.mm; sourceTree = "<group>"; };
 		B696858D2214B53900271095 /* to_string_test.cc */ = {isa = PBXFileReference; fileEncoding = 4; lastKnownFileType = sourcecode.cpp.cpp; path = to_string_test.cc; sourceTree = "<group>"; };
 		B69CF05A219B9105004C434D /* FIRFirestore+Testing.h */ = {isa = PBXFileReference; fileEncoding = 4; lastKnownFileType = sourcecode.c.h; path = "FIRFirestore+Testing.h"; sourceTree = "<group>"; };
@@ -731,8 +721,6 @@
 		54740A561FC913EB00713A1A /* util */ = {
 			isa = PBXGroup;
 			children = (
-				B68B1DFE2213A5DB008977EF /* to_string_apple_test.mm */,
-				B68B1DFC2213845A008977EF /* objc_compatibility_apple_test.mm */,
 				B6FB4680208EA0BE00554BA2 /* async_queue_libdispatch_test.mm */,
 				B6FB4681208EA0BE00554BA2 /* async_queue_std_test.cc */,
 				B6FB467B208E9A8200554BA2 /* async_queue_test.cc */,
@@ -2013,7 +2001,6 @@
 				5492E0A12021552D00B64F25 /* FSTMemoryLocalStoreTests.mm in Sources */,
 				5492E0AD2021552D00B64F25 /* FSTMemoryMutationQueueTests.mm in Sources */,
 				5492E0A42021552D00B64F25 /* FSTMemoryQueryCacheTests.mm in Sources */,
-				B68B1DFD2213845A008977EF /* objc_compatibility_apple_test.mm in Sources */,
 				5492E0A52021552D00B64F25 /* FSTMemoryRemoteDocumentCacheTests.mm in Sources */,
 				5492E03420213FFC00B64F25 /* FSTMemorySpecTests.mm in Sources */,
 				5492E03220213FFC00B64F25 /* FSTMockDatastore.mm in Sources */,
@@ -2069,7 +2056,6 @@
 				333FCB7BB0C9986B5DF28FC8 /* grpc_stream_tester.cc in Sources */,
 				B6D964932154AB8F00EB9CFB /* grpc_streaming_reader_test.cc in Sources */,
 				B6D964952163E63900EB9CFB /* grpc_unary_call_test.cc in Sources */,
-				B68B1DFF2213A5DC008977EF /* to_string_apple_test.mm in Sources */,
 				73FE5066020EF9B2892C86BF /* hard_assert_test.cc in Sources */,
 				54511E8E209805F8005BD28F /* hashing_test.cc in Sources */,
 				618BBEB020B89AAC00B5BCE7 /* http.pb.cc in Sources */,
