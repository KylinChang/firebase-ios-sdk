/*
 * Copyright 2017 Google
 *
 * Licensed under the Apache License, Version 2.0 (the "License");
 * you may not use this file except in compliance with the License.
 * You may obtain a copy of the License at
 *
 *      http://www.apache.org/licenses/LICENSE-2.0
 *
 * Unless required by applicable law or agreed to in writing, software
 * distributed under the License is distributed on an "AS IS" BASIS,
 * WITHOUT WARRANTIES OR CONDITIONS OF ANY KIND, either express or implied.
 * See the License for the specific language governing permissions and
 * limitations under the License.
 */

#import "Firestore/Example/Tests/Local/FSTMutationQueueTests.h"

#import <FirebaseFirestore/FIRTimestamp.h>

#include <set>

#import "Firestore/Source/Core/FSTQuery.h"
#import "Firestore/Source/Local/FSTMutationQueue.h"
#import "Firestore/Source/Local/FSTPersistence.h"
#import "Firestore/Source/Model/FSTMutation.h"
#import "Firestore/Source/Model/FSTMutationBatch.h"

#import "Firestore/Example/Tests/Util/FSTHelpers.h"

#include "Firestore/core/src/firebase/firestore/auth/user.h"
#include "Firestore/core/src/firebase/firestore/model/document_key.h"
#include "Firestore/core/src/firebase/firestore/model/document_key_set.h"
#include "Firestore/core/test/firebase/firestore/testutil/testutil.h"

namespace testutil = firebase::firestore::testutil;
using firebase::firestore::auth::User;
using firebase::firestore::model::DocumentKey;
using firebase::firestore::model::DocumentKeySet;
using firebase::firestore::testutil::Key;

NS_ASSUME_NONNULL_BEGIN

@implementation FSTMutationQueueTests

- (void)tearDown {
  [self.persistence shutdown];
  [super tearDown];
}

/**
 * Xcode will run tests from any class that extends XCTestCase, but this doesn't work for
 * FSTMutationQueueTests since it is incomplete without the implementations supplied by its
 * subclasses.
 */
- (BOOL)isTestBaseClass {
  return [self class] == [FSTMutationQueueTests class];
}

- (void)testCountBatches {
  if ([self isTestBaseClass]) return;

  self.persistence.run("testCountBatches", [&]() {
    XCTAssertEqual(0, [self batchCount]);
    XCTAssertTrue([self.mutationQueue isEmpty]);

    FSTMutationBatch *batch1 = [self addMutationBatch];
    XCTAssertEqual(1, [self batchCount]);
    XCTAssertFalse([self.mutationQueue isEmpty]);

    FSTMutationBatch *batch2 = [self addMutationBatch];
    XCTAssertEqual(2, [self batchCount]);

    [self.mutationQueue removeMutationBatch:batch1];
    XCTAssertEqual(1, [self batchCount]);

    [self.mutationQueue removeMutationBatch:batch2];
    XCTAssertEqual(0, [self batchCount]);
    XCTAssertTrue([self.mutationQueue isEmpty]);
  });
}

- (void)testAcknowledgeBatchID {
  if ([self isTestBaseClass]) return;

  // Initial state of an empty queue
  XCTAssertEqual([self.mutationQueue highestAcknowledgedBatchID], kFSTBatchIDUnknown);

  // Adding mutation batches should not change the highest acked batchID.
  self.persistence.run("testAcknowledgeBatchID", [&]() {
    FSTMutationBatch *batch1 = [self addMutationBatch];
    FSTMutationBatch *batch2 = [self addMutationBatch];
    FSTMutationBatch *batch3 = [self addMutationBatch];
    XCTAssertGreaterThan(batch1.batchID, kFSTBatchIDUnknown);
    XCTAssertGreaterThan(batch2.batchID, batch1.batchID);
    XCTAssertGreaterThan(batch3.batchID, batch2.batchID);

    XCTAssertEqual([self.mutationQueue highestAcknowledgedBatchID], kFSTBatchIDUnknown);

    [self.mutationQueue acknowledgeBatch:batch1 streamToken:nil];
    [self.mutationQueue removeMutationBatch:batch1];

    [self.mutationQueue acknowledgeBatch:batch2 streamToken:nil];
    XCTAssertEqual([self.mutationQueue highestAcknowledgedBatchID], batch2.batchID);

    [self.mutationQueue removeMutationBatch:batch2];
    XCTAssertEqual([self.mutationQueue highestAcknowledgedBatchID], batch2.batchID);

    // Batch 3 never acknowledged.
    [self.mutationQueue removeMutationBatch:batch3];
    XCTAssertEqual([self.mutationQueue highestAcknowledgedBatchID], batch2.batchID);
  });
}

- (void)testAcknowledgeThenRemove {
  if ([self isTestBaseClass]) return;

  self.persistence.run("testAcknowledgeThenRemove", [&]() {
    FSTMutationBatch *batch1 = [self addMutationBatch];

    [self.mutationQueue acknowledgeBatch:batch1 streamToken:nil];
    [self.mutationQueue removeMutationBatch:batch1];

    XCTAssertEqual([self batchCount], 0);
    XCTAssertEqual([self.mutationQueue highestAcknowledgedBatchID], batch1.batchID);
  });
}

<<<<<<< HEAD
=======
- (void)testHighestAcknowledgedBatchIDNeverExceedsNextBatchID {
  if ([self isTestBaseClass]) return;

  FSTMutationBatch *batch1 =
      self.persistence.run("testHighestAcknowledgedBatchIDNeverExceedsNextBatchID batch1",
                           [&]() -> FSTMutationBatch * { return [self addMutationBatch]; });
  FSTMutationBatch *batch2 =
      self.persistence.run("testHighestAcknowledgedBatchIDNeverExceedsNextBatchID batch2",
                           [&]() -> FSTMutationBatch * { return [self addMutationBatch]; });

  self.persistence.run("testHighestAcknowledgedBatchIDNeverExceedsNextBatchID", [&]() {
    [self.mutationQueue acknowledgeBatch:batch1 streamToken:nil];
    [self.mutationQueue removeMutationBatch:batch1];
    [self.mutationQueue acknowledgeBatch:batch2 streamToken:nil];
    XCTAssertEqual([self.mutationQueue highestAcknowledgedBatchID], batch2.batchID);

    [self.mutationQueue removeMutationBatch:batch2];
    XCTAssertEqual([self.mutationQueue highestAcknowledgedBatchID], batch2.batchID);
  });

  // Restart the queue so that nextBatchID will be reset.
  FSTMutationBatch *batch = self.persistence.run(
      "testHighestAcknowledgedBatchIDNeverExceedsNextBatchID restart", [&]() -> FSTMutationBatch * {
        self.mutationQueue = [self.persistence mutationQueueForUser:User("user")];

        [self.mutationQueue start];

        // Verify that on restart with an empty queue, nextBatchID falls to a lower value.
        XCTAssertLessThan(self.mutationQueue.nextBatchID, batch2.batchID);

        // As a result highestAcknowledgedBatchID must also reset lower.
        XCTAssertEqual([self.mutationQueue highestAcknowledgedBatchID], kFSTBatchIDUnknown);

        // The mutation queue will reset the next batchID after all mutations are removed so adding
        // another mutation will cause a collision.
        FSTMutationBatch *newBatch = [self addMutationBatch];
        XCTAssertEqual(newBatch.batchID, batch1.batchID);
        return newBatch;
      });
  self.persistence.run("testHighestAcknowledgedBatchIDNeverExceedsNextBatchID restart2", [&]() {
    // Restart the queue with one unacknowledged batch in it.
    [self.mutationQueue start];

    XCTAssertEqual([self.mutationQueue nextBatchID], batch.batchID + 1);

    // highestAcknowledgedBatchID must still be kFSTBatchIDUnknown.
    XCTAssertEqual([self.mutationQueue highestAcknowledgedBatchID], kFSTBatchIDUnknown);
  });
}

>>>>>>> 1291b03c
- (void)testLookupMutationBatch {
  if ([self isTestBaseClass]) return;

  // Searching on an empty queue should not find a non-existent batch
  self.persistence.run("testLookupMutationBatch", [&]() {
    FSTMutationBatch *notFound = [self.mutationQueue lookupMutationBatch:42];
    XCTAssertNil(notFound);

    NSMutableArray<FSTMutationBatch *> *batches = [self createBatches:10];
    NSArray<FSTMutationBatch *> *removed = [self removeFirstBatches:3 inBatches:batches];

    // After removing, a batch should not be found
    for (NSUInteger i = 0; i < removed.count; i++) {
      notFound = [self.mutationQueue lookupMutationBatch:removed[i].batchID];
      XCTAssertNil(notFound);
    }

    // Remaining entries should still be found
    for (FSTMutationBatch *batch in batches) {
      FSTMutationBatch *found = [self.mutationQueue lookupMutationBatch:batch.batchID];
      XCTAssertEqual(found.batchID, batch.batchID);
    }

    // Even on a nonempty queue searching should not find a non-existent batch
    notFound = [self.mutationQueue lookupMutationBatch:42];
    XCTAssertNil(notFound);
  });
}

- (void)testNextMutationBatchAfterBatchID {
  if ([self isTestBaseClass]) return;

  self.persistence.run("testNextMutationBatchAfterBatchID", [&]() {
    NSMutableArray<FSTMutationBatch *> *batches = [self createBatches:10];
    NSArray<FSTMutationBatch *> *removed = [self removeFirstBatches:3 inBatches:batches];

    for (NSUInteger i = 0; i < batches.count - 1; i++) {
      FSTMutationBatch *current = batches[i];
      FSTMutationBatch *next = batches[i + 1];
      FSTMutationBatch *found = [self.mutationQueue nextMutationBatchAfterBatchID:current.batchID];
      XCTAssertEqual(found.batchID, next.batchID);
    }

    for (NSUInteger i = 0; i < removed.count; i++) {
      FSTMutationBatch *current = removed[i];
      FSTMutationBatch *next = batches[0];
      FSTMutationBatch *found = [self.mutationQueue nextMutationBatchAfterBatchID:current.batchID];
      XCTAssertEqual(found.batchID, next.batchID);
    }

    FSTMutationBatch *first = batches[0];
    FSTMutationBatch *found = [self.mutationQueue nextMutationBatchAfterBatchID:first.batchID - 42];
    XCTAssertEqual(found.batchID, first.batchID);

    FSTMutationBatch *last = batches[batches.count - 1];
    FSTMutationBatch *notFound = [self.mutationQueue nextMutationBatchAfterBatchID:last.batchID];
    XCTAssertNil(notFound);
  });
}

- (void)testNextMutationBatchAfterBatchIDSkipsAcknowledgedBatches {
  if ([self isTestBaseClass]) return;

  NSMutableArray<FSTMutationBatch *> *batches = self.persistence.run(
      "testNextMutationBatchAfterBatchIDSkipsAcknowledgedBatches newBatches",
      [&]() -> NSMutableArray<FSTMutationBatch *> * {
        NSMutableArray<FSTMutationBatch *> *newBatches = [self createBatches:3];
        XCTAssertEqualObjects([self.mutationQueue nextMutationBatchAfterBatchID:kFSTBatchIDUnknown],
                              newBatches[0]);
        return newBatches;
      });
  self.persistence.run("testNextMutationBatchAfterBatchIDSkipsAcknowledgedBatches", [&]() {
    [self.mutationQueue acknowledgeBatch:batches[0] streamToken:nil];
    XCTAssertEqualObjects([self.mutationQueue nextMutationBatchAfterBatchID:kFSTBatchIDUnknown],
                          batches[1]);
    XCTAssertEqualObjects([self.mutationQueue nextMutationBatchAfterBatchID:batches[0].batchID],
                          batches[1]);
    XCTAssertEqualObjects([self.mutationQueue nextMutationBatchAfterBatchID:batches[1].batchID],
                          batches[2]);
  });
}

- (void)testAllMutationBatchesAffectingDocumentKey {
  if ([self isTestBaseClass]) return;

  self.persistence.run("testAllMutationBatchesAffectingDocumentKey", [&]() {
    NSArray<FSTMutation *> *mutations = @[
      FSTTestSetMutation(@"foi/bar",
                         @{@"a" : @1}),
      FSTTestSetMutation(@"foo/bar",
                         @{@"a" : @1}),
      FSTTestPatchMutation("foo/bar",
                           @{@"b" : @1}, {}),
      FSTTestSetMutation(@"foo/bar/suffix/key",
                         @{@"a" : @1}),
      FSTTestSetMutation(@"foo/baz",
                         @{@"a" : @1}),
      FSTTestSetMutation(@"food/bar",
                         @{@"a" : @1})
    ];

    // Store all the mutations.
    NSMutableArray<FSTMutationBatch *> *batches = [NSMutableArray array];
    for (FSTMutation *mutation in mutations) {
      FSTMutationBatch *batch =
          [self.mutationQueue addMutationBatchWithWriteTime:[FIRTimestamp timestamp]
                                                  mutations:@[ mutation ]];
      [batches addObject:batch];
    }

    NSArray<FSTMutationBatch *> *expected = @[ batches[1], batches[2] ];
    NSArray<FSTMutationBatch *> *matches =
        [self.mutationQueue allMutationBatchesAffectingDocumentKey:testutil::Key("foo/bar")];

    XCTAssertEqualObjects(matches, expected);
  });
}

- (void)testAllMutationBatchesAffectingDocumentKeys {
  if ([self isTestBaseClass]) return;

  self.persistence.run("testAllMutationBatchesAffectingDocumentKey", [&]() {
    NSArray<FSTMutation *> *mutations = @[
      FSTTestSetMutation(@"fob/bar",
                         @{@"a" : @1}),
      FSTTestSetMutation(@"foo/bar",
                         @{@"a" : @1}),
      FSTTestPatchMutation("foo/bar",
                           @{@"b" : @1}, {}),
      FSTTestSetMutation(@"foo/bar/suffix/key",
                         @{@"a" : @1}),
      FSTTestSetMutation(@"foo/baz",
                         @{@"a" : @1}),
      FSTTestSetMutation(@"food/bar",
                         @{@"a" : @1})
    ];

    // Store all the mutations.
    NSMutableArray<FSTMutationBatch *> *batches = [NSMutableArray array];
    for (FSTMutation *mutation in mutations) {
      FSTMutationBatch *batch =
          [self.mutationQueue addMutationBatchWithWriteTime:[FIRTimestamp timestamp]
                                                  mutations:@[ mutation ]];
      [batches addObject:batch];
    }

    DocumentKeySet keys{
        Key("foo/bar"),
        Key("foo/baz"),
    };

    NSArray<FSTMutationBatch *> *expected = @[ batches[1], batches[2], batches[4] ];
    NSArray<FSTMutationBatch *> *matches =
        [self.mutationQueue allMutationBatchesAffectingDocumentKeys:keys];

    XCTAssertEqualObjects(matches, expected);
  });
}

- (void)testAllMutationBatchesAffectingDocumentKeys_handlesOverlap {
  if ([self isTestBaseClass]) return;

  self.persistence.run("testAllMutationBatchesAffectingDocumentKeys_handlesOverlap", [&]() {
    NSArray<FSTMutation *> *group1 = @[
      FSTTestSetMutation(@"foo/bar",
                         @{@"a" : @1}),
      FSTTestSetMutation(@"foo/baz",
                         @{@"a" : @1}),
    ];
    FSTMutationBatch *batch1 =
        [self.mutationQueue addMutationBatchWithWriteTime:[FIRTimestamp timestamp]
                                                mutations:group1];

    NSArray<FSTMutation *> *group2 = @[ FSTTestSetMutation(@"food/bar", @{@"a" : @1}) ];
    [self.mutationQueue addMutationBatchWithWriteTime:[FIRTimestamp timestamp] mutations:group2];

    NSArray<FSTMutation *> *group3 = @[
      FSTTestSetMutation(@"foo/bar",
                         @{@"b" : @1}),
    ];
    FSTMutationBatch *batch3 =
        [self.mutationQueue addMutationBatchWithWriteTime:[FIRTimestamp timestamp]
                                                mutations:group3];

    DocumentKeySet keys{
        Key("foo/bar"),
        Key("foo/baz"),
    };

    NSArray<FSTMutationBatch *> *expected = @[ batch1, batch3 ];
    NSArray<FSTMutationBatch *> *matches =
        [self.mutationQueue allMutationBatchesAffectingDocumentKeys:keys];

    XCTAssertEqualObjects(matches, expected);
  });
}

- (void)testAllMutationBatchesAffectingQuery {
  if ([self isTestBaseClass]) return;

  self.persistence.run("testAllMutationBatchesAffectingQuery", [&]() {
    NSArray<FSTMutation *> *mutations = @[
      FSTTestSetMutation(@"fob/bar",
                         @{@"a" : @1}),
      FSTTestSetMutation(@"foo/bar",
                         @{@"a" : @1}),
      FSTTestPatchMutation("foo/bar",
                           @{@"b" : @1}, {}),
      FSTTestSetMutation(@"foo/bar/suffix/key",
                         @{@"a" : @1}),
      FSTTestSetMutation(@"foo/baz",
                         @{@"a" : @1}),
      FSTTestSetMutation(@"food/bar",
                         @{@"a" : @1})
    ];

    // Store all the mutations.
    NSMutableArray<FSTMutationBatch *> *batches = [NSMutableArray array];
    for (FSTMutation *mutation in mutations) {
      FSTMutationBatch *batch =
          [self.mutationQueue addMutationBatchWithWriteTime:[FIRTimestamp timestamp]
                                                  mutations:@[ mutation ]];
      [batches addObject:batch];
    }

    NSArray<FSTMutationBatch *> *expected = @[ batches[1], batches[2], batches[4] ];
    FSTQuery *query = FSTTestQuery("foo");
    NSArray<FSTMutationBatch *> *matches =
        [self.mutationQueue allMutationBatchesAffectingQuery:query];

    XCTAssertEqualObjects(matches, expected);
  });
}

- (void)testRemoveMutationBatches {
  if ([self isTestBaseClass]) return;

  self.persistence.run("testRemoveMutationBatches", [&]() {
    NSMutableArray<FSTMutationBatch *> *batches = [self createBatches:10];

    [self.mutationQueue removeMutationBatch:batches[0]];
    [batches removeObjectAtIndex:0];

    XCTAssertEqual([self batchCount], 9);

    NSArray<FSTMutationBatch *> *found;

    found = [self.mutationQueue allMutationBatches];
    XCTAssertEqualObjects(found, batches);
    XCTAssertEqual(found.count, 9);

    [self.mutationQueue removeMutationBatch:batches[0]];
    [self.mutationQueue removeMutationBatch:batches[1]];
    [self.mutationQueue removeMutationBatch:batches[2]];
    [batches removeObjectsInRange:NSMakeRange(0, 3)];
    XCTAssertEqual([self batchCount], 6);

    found = [self.mutationQueue allMutationBatches];
    XCTAssertEqualObjects(found, batches);
    XCTAssertEqual(found.count, 6);

    [self.mutationQueue removeMutationBatch:batches[0]];
    [batches removeObjectAtIndex:0];
    XCTAssertEqual([self batchCount], 5);

    found = [self.mutationQueue allMutationBatches];
    XCTAssertEqualObjects(found, batches);
    XCTAssertEqual(found.count, 5);

    [self.mutationQueue removeMutationBatch:batches[0]];
    [batches removeObjectAtIndex:0];
    XCTAssertEqual([self batchCount], 4);

    [self.mutationQueue removeMutationBatch:batches[0]];
    [batches removeObjectAtIndex:0];
    XCTAssertEqual([self batchCount], 3);

    found = [self.mutationQueue allMutationBatches];
    XCTAssertEqualObjects(found, batches);
    XCTAssertEqual(found.count, 3);
    XCTAssertFalse([self.mutationQueue isEmpty]);

    for (FSTMutationBatch *batch in batches) {
      [self.mutationQueue removeMutationBatch:batch];
    }
    found = [self.mutationQueue allMutationBatches];
    XCTAssertEqualObjects(found, @[]);
    XCTAssertEqual(found.count, 0);
    XCTAssertTrue([self.mutationQueue isEmpty]);
  });
}

- (void)testStreamToken {
  if ([self isTestBaseClass]) return;

  NSData *streamToken1 = [@"token1" dataUsingEncoding:NSUTF8StringEncoding];
  NSData *streamToken2 = [@"token2" dataUsingEncoding:NSUTF8StringEncoding];

  self.persistence.run("testStreamToken", [&]() {
    [self.mutationQueue setLastStreamToken:streamToken1];

    FSTMutationBatch *batch1 = [self addMutationBatch];
    [self addMutationBatch];

    XCTAssertEqualObjects([self.mutationQueue lastStreamToken], streamToken1);

    [self.mutationQueue acknowledgeBatch:batch1 streamToken:streamToken2];
    XCTAssertEqual(self.mutationQueue.highestAcknowledgedBatchID, batch1.batchID);
    XCTAssertEqualObjects([self.mutationQueue lastStreamToken], streamToken2);
  });
}

#pragma mark - Helpers

/** Creates a new FSTMutationBatch with the next batch ID and a set of dummy mutations. */
- (FSTMutationBatch *)addMutationBatch {
  return [self addMutationBatchWithKey:@"foo/bar"];
}

/**
 * Creates a new FSTMutationBatch with the given key, the next batch ID and a set of dummy
 * mutations.
 */
- (FSTMutationBatch *)addMutationBatchWithKey:(NSString *)key {
  FSTSetMutation *mutation = FSTTestSetMutation(key, @{@"a" : @1});

  FSTMutationBatch *batch =
      [self.mutationQueue addMutationBatchWithWriteTime:[FIRTimestamp timestamp]
                                              mutations:@[ mutation ]];
  return batch;
}

/**
 * Creates an array of batches containing @a number dummy FSTMutationBatches. Each has a different
 * batchID.
 */
- (NSMutableArray<FSTMutationBatch *> *)createBatches:(int)number {
  NSMutableArray<FSTMutationBatch *> *batches = [NSMutableArray array];

  for (int i = 0; i < number; i++) {
    FSTMutationBatch *batch = [self addMutationBatch];
    [batches addObject:batch];
  }

  return batches;
}

/** Returns the number of mutation batches in the mutation queue. */
- (NSUInteger)batchCount {
  return [self.mutationQueue allMutationBatches].count;
}

/**
 * Removes the first n entries from the the given batches and returns them.
 *
 * @param n The number of batches to remove.
 * @param batches The array to mutate, removing entries from it.
 * @return A new array containing all the entries that were removed from @a batches.
 */
- (NSArray<FSTMutationBatch *> *)removeFirstBatches:(NSUInteger)n
                                          inBatches:(NSMutableArray<FSTMutationBatch *> *)batches {
  NSArray<FSTMutationBatch *> *removed = [batches subarrayWithRange:NSMakeRange(0, n)];
  [batches removeObjectsInRange:NSMakeRange(0, n)];

  [removed enumerateObjectsUsingBlock:^(FSTMutationBatch *batch, NSUInteger idx, BOOL *stop) {
    [self.mutationQueue removeMutationBatch:batch];
  }];

  return removed;
}

@end

NS_ASSUME_NONNULL_END<|MERGE_RESOLUTION|>--- conflicted
+++ resolved
@@ -126,59 +126,6 @@
   });
 }
 
-<<<<<<< HEAD
-=======
-- (void)testHighestAcknowledgedBatchIDNeverExceedsNextBatchID {
-  if ([self isTestBaseClass]) return;
-
-  FSTMutationBatch *batch1 =
-      self.persistence.run("testHighestAcknowledgedBatchIDNeverExceedsNextBatchID batch1",
-                           [&]() -> FSTMutationBatch * { return [self addMutationBatch]; });
-  FSTMutationBatch *batch2 =
-      self.persistence.run("testHighestAcknowledgedBatchIDNeverExceedsNextBatchID batch2",
-                           [&]() -> FSTMutationBatch * { return [self addMutationBatch]; });
-
-  self.persistence.run("testHighestAcknowledgedBatchIDNeverExceedsNextBatchID", [&]() {
-    [self.mutationQueue acknowledgeBatch:batch1 streamToken:nil];
-    [self.mutationQueue removeMutationBatch:batch1];
-    [self.mutationQueue acknowledgeBatch:batch2 streamToken:nil];
-    XCTAssertEqual([self.mutationQueue highestAcknowledgedBatchID], batch2.batchID);
-
-    [self.mutationQueue removeMutationBatch:batch2];
-    XCTAssertEqual([self.mutationQueue highestAcknowledgedBatchID], batch2.batchID);
-  });
-
-  // Restart the queue so that nextBatchID will be reset.
-  FSTMutationBatch *batch = self.persistence.run(
-      "testHighestAcknowledgedBatchIDNeverExceedsNextBatchID restart", [&]() -> FSTMutationBatch * {
-        self.mutationQueue = [self.persistence mutationQueueForUser:User("user")];
-
-        [self.mutationQueue start];
-
-        // Verify that on restart with an empty queue, nextBatchID falls to a lower value.
-        XCTAssertLessThan(self.mutationQueue.nextBatchID, batch2.batchID);
-
-        // As a result highestAcknowledgedBatchID must also reset lower.
-        XCTAssertEqual([self.mutationQueue highestAcknowledgedBatchID], kFSTBatchIDUnknown);
-
-        // The mutation queue will reset the next batchID after all mutations are removed so adding
-        // another mutation will cause a collision.
-        FSTMutationBatch *newBatch = [self addMutationBatch];
-        XCTAssertEqual(newBatch.batchID, batch1.batchID);
-        return newBatch;
-      });
-  self.persistence.run("testHighestAcknowledgedBatchIDNeverExceedsNextBatchID restart2", [&]() {
-    // Restart the queue with one unacknowledged batch in it.
-    [self.mutationQueue start];
-
-    XCTAssertEqual([self.mutationQueue nextBatchID], batch.batchID + 1);
-
-    // highestAcknowledgedBatchID must still be kFSTBatchIDUnknown.
-    XCTAssertEqual([self.mutationQueue highestAcknowledgedBatchID], kFSTBatchIDUnknown);
-  });
-}
-
->>>>>>> 1291b03c
 - (void)testLookupMutationBatch {
   if ([self isTestBaseClass]) return;
 
