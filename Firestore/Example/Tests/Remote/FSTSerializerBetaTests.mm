/*
 * Copyright 2017 Google
 *
 * Licensed under the Apache License, Version 2.0 (the "License");
 * you may not use this file except in compliance with the License.
 * You may obtain a copy of the License at
 *
 *      http://www.apache.org/licenses/LICENSE-2.0
 *
 * Unless required by applicable law or agreed to in writing, software
 * distributed under the License is distributed on an "AS IS" BASIS,
 * WITHOUT WARRANTIES OR CONDITIONS OF ANY KIND, either express or implied.
 * See the License for the specific language governing permissions and
 * limitations under the License.
 */

#import "Firestore/Source/Remote/FSTSerializerBeta.h"

#import <FirebaseFirestore/FIRFieldPath.h>
#import <FirebaseFirestore/FIRFirestoreErrors.h>
#import <FirebaseFirestore/FIRGeoPoint.h>
#import <FirebaseFirestore/FIRTimestamp.h>
#import <GRPCClient/GRPCCall.h>
#import <XCTest/XCTest.h>

#import "Firestore/Protos/objc/firestore/local/MaybeDocument.pbobjc.h"
#import "Firestore/Protos/objc/firestore/local/Mutation.pbobjc.h"
#import "Firestore/Protos/objc/google/firestore/v1beta1/Common.pbobjc.h"
#import "Firestore/Protos/objc/google/firestore/v1beta1/Document.pbobjc.h"
#import "Firestore/Protos/objc/google/firestore/v1beta1/Firestore.pbobjc.h"
#import "Firestore/Protos/objc/google/firestore/v1beta1/Query.pbobjc.h"
#import "Firestore/Protos/objc/google/firestore/v1beta1/Write.pbobjc.h"
#import "Firestore/Protos/objc/google/rpc/Status.pbobjc.h"
#import "Firestore/Protos/objc/google/type/Latlng.pbobjc.h"
#import "Firestore/Source/Core/FSTQuery.h"
#import "Firestore/Source/Core/FSTSnapshotVersion.h"
#import "Firestore/Source/Local/FSTQueryData.h"
#import "Firestore/Source/Model/FSTDocument.h"
#import "Firestore/Source/Model/FSTDocumentKey.h"
#import "Firestore/Source/Model/FSTFieldValue.h"
#import "Firestore/Source/Model/FSTMutation.h"
#import "Firestore/Source/Model/FSTMutationBatch.h"
#import "Firestore/Source/Remote/FSTWatchChange.h"

#import "Firestore/Example/Tests/API/FSTAPIHelpers.h"
#import "Firestore/Example/Tests/Util/FSTHelpers.h"

#include "Firestore/core/src/firebase/firestore/model/database_id.h"
#include "Firestore/core/src/firebase/firestore/util/string_apple.h"
#include "Firestore/core/test/firebase/firestore/testutil/testutil.h"

namespace testutil = firebase::firestore::testutil;
namespace util = firebase::firestore::util;
using firebase::firestore::model::DatabaseId;

NS_ASSUME_NONNULL_BEGIN

@interface FSTSerializerBeta (Test)
- (GCFSValue *)encodedNull;
- (GCFSValue *)encodedBool:(BOOL)value;
- (GCFSValue *)encodedDouble:(double)value;
- (GCFSValue *)encodedInteger:(int64_t)value;
- (GCFSValue *)encodedString:(NSString *)value;
- (GCFSValue *)encodedDate:(NSDate *)value;

- (GCFSDocumentMask *)encodedFieldMask:(FSTFieldMask *)fieldMask;
- (NSMutableArray<GCFSDocumentTransform_FieldTransform *> *)encodedFieldTransforms:
    (NSArray<FSTFieldTransform *> *)fieldTransforms;

- (GCFSStructuredQuery_Filter *)encodedRelationFilter:(FSTRelationFilter *)filter;
@end

@interface GCFSStructuredQuery_Order (Test)
+ (instancetype)messageWithProperty:(NSString *)property ascending:(BOOL)ascending;
@end

@implementation GCFSStructuredQuery_Order (Test)

+ (instancetype)messageWithProperty:(NSString *)property ascending:(BOOL)ascending {
  GCFSStructuredQuery_Order *order = [GCFSStructuredQuery_Order message];
  order.field.fieldPath = property;
  order.direction = ascending ? GCFSStructuredQuery_Direction_Ascending
                              : GCFSStructuredQuery_Direction_Descending;
  return order;
}
@end

@interface FSTSerializerBetaTests : XCTestCase {
  DatabaseId _databaseId;
}

@property(nonatomic, strong) FSTSerializerBeta *serializer;
@end

@implementation FSTSerializerBetaTests

- (void)setUp {
  _databaseId = DatabaseId("p", "d");
  self.serializer = [[FSTSerializerBeta alloc] initWithDatabaseID:&_databaseId];
}

- (void)testEncodesNull {
  FSTFieldValue *model = [FSTNullValue nullValue];

  GCFSValue *proto = [GCFSValue message];
  proto.nullValue = GPBNullValue_NullValue;

  [self assertRoundTripForModel:model proto:proto type:GCFSValue_ValueType_OneOfCase_NullValue];
}

- (void)testEncodesBool {
  NSArray<NSNumber *> *examples = @[ @YES, @NO ];
  for (NSNumber *example in examples) {
    FSTFieldValue *model = FSTTestFieldValue(example);

    GCFSValue *proto = [GCFSValue message];
    proto.booleanValue = [example boolValue];

    [self assertRoundTripForModel:model
                            proto:proto
                             type:GCFSValue_ValueType_OneOfCase_BooleanValue];
  }
}

- (void)testEncodesIntegers {
  NSArray<NSNumber *> *examples = @[ @(LLONG_MIN), @(-100), @(-1), @0, @1, @100, @(LLONG_MAX) ];
  for (NSNumber *example in examples) {
    FSTFieldValue *model = FSTTestFieldValue(example);

    GCFSValue *proto = [GCFSValue message];
    proto.integerValue = [example longLongValue];

    [self assertRoundTripForModel:model
                            proto:proto
                             type:GCFSValue_ValueType_OneOfCase_IntegerValue];
  }
}

- (void)testEncodesDoubles {
  NSArray<NSNumber *> *examples = @[
    // normal negative numbers.
    @(-INFINITY), @(-DBL_MAX), @(LLONG_MIN * 1.0 - 1.0), @(-2.0), @(-1.1), @(-1.0), @(-DBL_MIN),

    // negative smallest subnormal, zeroes, positive smallest subnormal
    @(-0x1.0p-1074), @(-0.0), @(0.0), @(0x1.0p-1074),

    // and the rest
    @(DBL_MIN), @0.1, @1.1, @(LLONG_MAX * 1.0), @(DBL_MAX), @(INFINITY),

    // NaN.
    @(0.0 / 0.0)
  ];
  for (NSNumber *example in examples) {
    FSTFieldValue *model = FSTTestFieldValue(example);

    GCFSValue *proto = [GCFSValue message];
    proto.doubleValue = [example doubleValue];

    [self assertRoundTripForModel:model proto:proto type:GCFSValue_ValueType_OneOfCase_DoubleValue];
  }
}

- (void)testEncodesStrings {
  NSArray<NSString *> *examples = @[
    @"",
    @"a",
    @"abc def",
    @"æ",
    @"\0\ud7ff\ue000\uffff",
    @"(╯°□°）╯︵ ┻━┻",
  ];
  for (NSString *example in examples) {
    FSTFieldValue *model = FSTTestFieldValue(example);

    GCFSValue *proto = [GCFSValue message];
    proto.stringValue = example;

    [self assertRoundTripForModel:model proto:proto type:GCFSValue_ValueType_OneOfCase_StringValue];
  }
}

- (void)testEncodesDates {
  NSDateComponents *dateWithNanos = FSTTestDateComponents(2016, 1, 2, 10, 20, 50);
  dateWithNanos.nanosecond = 500000000;

  NSArray<NSDate *> *examples = @[
    [[NSCalendar currentCalendar] dateFromComponents:dateWithNanos],
    FSTTestDate(2016, 6, 17, 10, 50, 15)
  ];

  GCFSValue *timestamp1 = [GCFSValue message];
  timestamp1.timestampValue.seconds = 1451730050;
  timestamp1.timestampValue.nanos = 500000000;

  GCFSValue *timestamp2 = [GCFSValue message];
  timestamp2.timestampValue.seconds = 1466160615;
  timestamp2.timestampValue.nanos = 0;
  NSArray<GCFSValue *> *expectedTimestamps = @[ timestamp1, timestamp2 ];

  for (NSUInteger i = 0; i < [examples count]; i++) {
    [self assertRoundTripForModel:FSTTestFieldValue(examples[i])
                            proto:expectedTimestamps[i]
                             type:GCFSValue_ValueType_OneOfCase_TimestampValue];
  }
}

- (void)testEncodesGeoPoints {
  NSArray<FIRGeoPoint *> *examples =
      @[ FSTTestGeoPoint(0, 0), FSTTestGeoPoint(1.24, 4.56), FSTTestGeoPoint(-90, 180) ];
  for (FIRGeoPoint *example in examples) {
    FSTFieldValue *model = FSTTestFieldValue(example);

    GCFSValue *proto = [GCFSValue message];
    proto.geoPointValue = [GTPLatLng message];
    proto.geoPointValue.latitude = example.latitude;
    proto.geoPointValue.longitude = example.longitude;

    [self assertRoundTripForModel:model
                            proto:proto
                             type:GCFSValue_ValueType_OneOfCase_GeoPointValue];
  }
}

- (void)testEncodesBlobs {
  NSArray<NSData *> *examples = @[
    FSTTestData(-1),
    FSTTestData(0, -1),
    FSTTestData(0, 1, 2, -1),
    FSTTestData(255, -1),
    FSTTestData(0, 1, 255, -1),
  ];
  for (NSData *example in examples) {
    FSTFieldValue *model = FSTTestFieldValue(example);

    GCFSValue *proto = [GCFSValue message];
    proto.bytesValue = example;

    [self assertRoundTripForModel:model proto:proto type:GCFSValue_ValueType_OneOfCase_BytesValue];
  }
}

- (void)testEncodesResourceNames {
  FSTDocumentKeyReference *reference = FSTTestRef("project", DatabaseId::kDefault, @"foo/bar");
  _databaseId = DatabaseId("project", DatabaseId::kDefault);
  GCFSValue *proto = [GCFSValue message];
  proto.referenceValue = @"projects/project/databases/(default)/documents/foo/bar";

  [self assertRoundTripForModel:FSTTestFieldValue(reference)
                          proto:proto
                           type:GCFSValue_ValueType_OneOfCase_ReferenceValue];
}

- (void)testEncodesArrays {
  FSTFieldValue *model = FSTTestFieldValue(@[ @YES, @"foo" ]);

  GCFSValue *proto = [GCFSValue message];
  [proto.arrayValue.valuesArray addObjectsFromArray:@[
    [self.serializer encodedBool:YES], [self.serializer encodedString:@"foo"]
  ]];

  [self assertRoundTripForModel:model proto:proto type:GCFSValue_ValueType_OneOfCase_ArrayValue];
}

- (void)testEncodesEmptyMap {
  FSTFieldValue *model = [FSTObjectValue objectValue];

  GCFSValue *proto = [GCFSValue message];
  proto.mapValue = [GCFSMapValue message];

  [self assertRoundTripForModel:model proto:proto type:GCFSValue_ValueType_OneOfCase_MapValue];
}

- (void)testEncodesNestedObjects {
  FSTFieldValue *model = FSTTestFieldValue(@{
    @"b" : @YES,
    @"d" : @(DBL_MAX),
    @"i" : @1,
    @"n" : [NSNull null],
    @"s" : @"foo",
    @"a" : @[ @2, @"bar",
              @{ @"b" : @NO } ],
    @"o" : @{
      @"d" : @100,
      @"nested" : @{@"e" : @(LLONG_MIN)},
    },
  });

  GCFSValue *innerObject = [GCFSValue message];
  innerObject.mapValue.fields[@"b"] = [self.serializer encodedBool:NO];

  GCFSValue *middleArray = [GCFSValue message];
  [middleArray.arrayValue.valuesArray addObjectsFromArray:@[
    [self.serializer encodedInteger:2], [self.serializer encodedString:@"bar"], innerObject
  ]];

  innerObject = [GCFSValue message];
  innerObject.mapValue.fields[@"e"] = [self.serializer encodedInteger:LLONG_MIN];

  GCFSValue *middleObject = [GCFSValue message];
  [middleObject.mapValue.fields addEntriesFromDictionary:@{
    @"d" : [self.serializer encodedInteger:100],
    @"nested" : innerObject
  }];

  GCFSValue *proto = [GCFSValue message];
  [proto.mapValue.fields addEntriesFromDictionary:@{
    @"b" : [self.serializer encodedBool:YES],
    @"d" : [self.serializer encodedDouble:DBL_MAX],
    @"i" : [self.serializer encodedInteger:1],
    @"n" : [self.serializer encodedNull],
    @"s" : [self.serializer encodedString:@"foo"],
    @"a" : middleArray,
    @"o" : middleObject
  }];

  [self assertRoundTripForModel:model proto:proto type:GCFSValue_ValueType_OneOfCase_MapValue];
}

- (void)assertRoundTripForModel:(FSTFieldValue *)model
                          proto:(GCFSValue *)value
                           type:(GCFSValue_ValueType_OneOfCase)type {
  GCFSValue *actualProto = [self.serializer encodedFieldValue:model];
  XCTAssertEqual(actualProto.valueTypeOneOfCase, type);
  XCTAssertEqualObjects(actualProto, value);

  FSTFieldValue *actualModel = [self.serializer decodedFieldValue:value];
  XCTAssertEqualObjects(actualModel, model);
}

- (void)testEncodesSetMutation {
  FSTSetMutation *mutation = FSTTestSetMutation(@"docs/1", @{ @"a" : @"b", @"num" : @1 });
  GCFSWrite *proto = [GCFSWrite message];
  proto.update = [self.serializer encodedDocumentWithFields:mutation.value key:mutation.key];

  [self assertRoundTripForMutation:mutation proto:proto];
}

- (void)testEncodesPatchMutation {
  FSTPatchMutation *mutation =
      FSTTestPatchMutation(@"docs/1",
                           @{ @"a" : @"b",
                              @"num" : @1,
                              @"some.de\\\\ep.th\\ing'" : @2 },
                           {});
  GCFSWrite *proto = [GCFSWrite message];
  proto.update = [self.serializer encodedDocumentWithFields:mutation.value key:mutation.key];
  proto.updateMask = [self.serializer encodedFieldMask:mutation.fieldMask];
  proto.currentDocument.exists = YES;

  [self assertRoundTripForMutation:mutation proto:proto];
}

- (void)testEncodesDeleteMutation {
  FSTDeleteMutation *mutation = FSTTestDeleteMutation(@"docs/1");
  GCFSWrite *proto = [GCFSWrite message];
  proto.delete_p = @"projects/p/databases/d/documents/docs/1";

  [self assertRoundTripForMutation:mutation proto:proto];
}

- (void)testEncodesTransformMutation {
  FSTTransformMutation *mutation = FSTTestTransformMutation(@"docs/1", @[ @"a", @"bar.baz" ]);
  GCFSWrite *proto = [GCFSWrite message];
  proto.transform = [GCFSDocumentTransform message];
  proto.transform.document = [self.serializer encodedDocumentKey:mutation.key];
  proto.transform.fieldTransformsArray =
      [self.serializer encodedFieldTransforms:mutation.fieldTransforms];
  proto.currentDocument.exists = YES;

  [self assertRoundTripForMutation:mutation proto:proto];
}

- (void)testEncodesSetMutationWithPrecondition {
  FSTSetMutation *mutation = [[FSTSetMutation alloc]
       initWithKey:FSTTestDocKey(@"foo/bar")
             value:FSTTestObjectValue(
                       @{ @"a" : @"b",
                          @"num" : @1 })
      precondition:[FSTPrecondition preconditionWithUpdateTime:FSTTestVersion(4)]];
  GCFSWrite *proto = [GCFSWrite message];
  proto.update = [self.serializer encodedDocumentWithFields:mutation.value key:mutation.key];
  proto.currentDocument.updateTime =
      [self.serializer encodedTimestamp:[[FIRTimestamp alloc] initWithSeconds:0 nanoseconds:4000]];

  [self assertRoundTripForMutation:mutation proto:proto];
}

- (void)assertRoundTripForMutation:(FSTMutation *)mutation proto:(GCFSWrite *)proto {
  GCFSWrite *actualProto = [self.serializer encodedMutation:mutation];
  XCTAssertEqualObjects(actualProto, proto);

  FSTMutation *actualMutation = [self.serializer decodedMutation:proto];
  XCTAssertEqualObjects(actualMutation, mutation);
}

- (void)testRoundTripSpecialFieldNames {
  FSTMutation *set = FSTTestSetMutation(@"collection/key", @{
    @"field" : [NSString stringWithFormat:@"field %d", 1],
    @"field.dot" : @2,
    @"field\\slash" : @3
  });
  GCFSWrite *encoded = [self.serializer encodedMutation:set];
  FSTMutation *decoded = [self.serializer decodedMutation:encoded];
  XCTAssertEqualObjects(set, decoded);
}

- (void)testEncodesListenRequestLabels {
  FSTQuery *query = FSTTestQuery("collection/key");
  FSTQueryData *queryData = [[FSTQueryData alloc] initWithQuery:query
                                                       targetID:2
                                           listenSequenceNumber:3
                                                        purpose:FSTQueryPurposeListen];

  NSDictionary<NSString *, NSString *> *result =
      [self.serializer encodedListenRequestLabelsForQueryData:queryData];
  XCTAssertNil(result);

  queryData = [[FSTQueryData alloc] initWithQuery:query
                                         targetID:2
                             listenSequenceNumber:3
                                          purpose:FSTQueryPurposeLimboResolution];
  result = [self.serializer encodedListenRequestLabelsForQueryData:queryData];
  XCTAssertEqualObjects(result, @{@"goog-listen-tags" : @"limbo-document"});

  queryData = [[FSTQueryData alloc] initWithQuery:query
                                         targetID:2
                             listenSequenceNumber:3
                                          purpose:FSTQueryPurposeExistenceFilterMismatch];
  result = [self.serializer encodedListenRequestLabelsForQueryData:queryData];
  XCTAssertEqualObjects(result, @{@"goog-listen-tags" : @"existence-filter-mismatch"});
}

- (void)testEncodesRelationFilter {
  FSTRelationFilter *input = FSTTestFilter("item.part.top", @"==", @"food");
  GCFSStructuredQuery_Filter *actual = [self.serializer encodedRelationFilter:input];

  GCFSStructuredQuery_Filter *expected = [GCFSStructuredQuery_Filter message];
  GCFSStructuredQuery_FieldFilter *prop = expected.fieldFilter;
  prop.field.fieldPath = @"item.part.top";
  prop.op = GCFSStructuredQuery_FieldFilter_Operator_Equal;
  prop.value.stringValue = @"food";
  XCTAssertEqualObjects(actual, expected);
}

#pragma mark - encodedQuery

- (void)testEncodesFirstLevelKeyQueries {
  FSTQuery *q = FSTTestQuery("docs/1");
  FSTQueryData *model = [self queryDataForQuery:q];

  GCFSTarget *expected = [GCFSTarget message];
  [expected.documents.documentsArray addObject:@"projects/p/databases/d/documents/docs/1"];
  expected.targetId = 1;

  [self assertRoundTripForQueryData:model proto:expected];
}

- (void)testEncodesFirstLevelAncestorQueries {
  FSTQuery *q = FSTTestQuery("messages");
  FSTQueryData *model = [self queryDataForQuery:q];

  GCFSTarget *expected = [GCFSTarget message];
  expected.query.parent = @"projects/p/databases/d";
  GCFSStructuredQuery_CollectionSelector *from = [GCFSStructuredQuery_CollectionSelector message];
  from.collectionId = @"messages";
  [expected.query.structuredQuery.fromArray addObject:from];
  [expected.query.structuredQuery.orderByArray
      addObject:[GCFSStructuredQuery_Order messageWithProperty:kDocumentKeyPath ascending:YES]];
  expected.targetId = 1;

  [self assertRoundTripForQueryData:model proto:expected];
}

- (void)testEncodesNestedAncestorQueries {
  FSTQuery *q = FSTTestQuery("rooms/1/messages/10/attachments");
  FSTQueryData *model = [self queryDataForQuery:q];

  GCFSTarget *expected = [GCFSTarget message];
  expected.query.parent = @"projects/p/databases/d/documents/rooms/1/messages/10";
  GCFSStructuredQuery_CollectionSelector *from = [GCFSStructuredQuery_CollectionSelector message];
  from.collectionId = @"attachments";
  [expected.query.structuredQuery.fromArray addObject:from];
  [expected.query.structuredQuery.orderByArray
      addObject:[GCFSStructuredQuery_Order messageWithProperty:kDocumentKeyPath ascending:YES]];
  expected.targetId = 1;

  [self assertRoundTripForQueryData:model proto:expected];
}

- (void)testEncodesSingleFiltersAtFirstLevelCollections {
  FSTQuery *q = [FSTTestQuery("docs") queryByAddingFilter:FSTTestFilter("prop", @"<", @(42))];
  FSTQueryData *model = [self queryDataForQuery:q];

  GCFSTarget *expected = [GCFSTarget message];
  expected.query.parent = @"projects/p/databases/d";
  GCFSStructuredQuery_CollectionSelector *from = [GCFSStructuredQuery_CollectionSelector message];
  from.collectionId = @"docs";
  [expected.query.structuredQuery.fromArray addObject:from];
  [expected.query.structuredQuery.orderByArray
      addObject:[GCFSStructuredQuery_Order messageWithProperty:@"prop" ascending:YES]];
  [expected.query.structuredQuery.orderByArray
      addObject:[GCFSStructuredQuery_Order messageWithProperty:kDocumentKeyPath ascending:YES]];

  GCFSStructuredQuery_FieldFilter *filter = expected.query.structuredQuery.where.fieldFilter;
  filter.field.fieldPath = @"prop";
  filter.op = GCFSStructuredQuery_FieldFilter_Operator_LessThan;
  filter.value.integerValue = 42;
  expected.targetId = 1;

  [self assertRoundTripForQueryData:model proto:expected];
}

- (void)testEncodesMultipleFiltersOnDeeperCollections {
  FSTQuery *q = [[FSTTestQuery("rooms/1/messages/10/attachments")
      queryByAddingFilter:FSTTestFilter("prop", @">=", @(42))]
      queryByAddingFilter:FSTTestFilter("author", @"==", @"dimond")];
  FSTQueryData *model = [self queryDataForQuery:q];

  GCFSTarget *expected = [GCFSTarget message];
  expected.query.parent = @"projects/p/databases/d/documents/rooms/1/messages/10";
  GCFSStructuredQuery_CollectionSelector *from = [GCFSStructuredQuery_CollectionSelector message];
  from.collectionId = @"attachments";
  [expected.query.structuredQuery.fromArray addObject:from];

  GCFSStructuredQuery_Filter *filter1 = [GCFSStructuredQuery_Filter message];
  GCFSStructuredQuery_FieldFilter *field1 = filter1.fieldFilter;
  field1.field.fieldPath = @"prop";
  field1.op = GCFSStructuredQuery_FieldFilter_Operator_GreaterThanOrEqual;
  field1.value.integerValue = 42;

  GCFSStructuredQuery_Filter *filter2 = [GCFSStructuredQuery_Filter message];
  GCFSStructuredQuery_FieldFilter *field2 = filter2.fieldFilter;
  field2.field.fieldPath = @"author";
  field2.op = GCFSStructuredQuery_FieldFilter_Operator_Equal;
  field2.value.stringValue = @"dimond";

  GCFSStructuredQuery_CompositeFilter *composite =
      expected.query.structuredQuery.where.compositeFilter;
  composite.op = GCFSStructuredQuery_CompositeFilter_Operator_And;
  [composite.filtersArray addObject:filter1];
  [composite.filtersArray addObject:filter2];

  [expected.query.structuredQuery.orderByArray
      addObject:[GCFSStructuredQuery_Order messageWithProperty:@"prop" ascending:YES]];
  [expected.query.structuredQuery.orderByArray
      addObject:[GCFSStructuredQuery_Order messageWithProperty:kDocumentKeyPath ascending:YES]];
  expected.targetId = 1;

  [self assertRoundTripForQueryData:model proto:expected];
}

- (void)testEncodesNullFilter {
  [self unaryFilterTestWithValue:[NSNull null]
           expectedUnaryOperator:GCFSStructuredQuery_UnaryFilter_Operator_IsNull];
}

- (void)testEncodesNanFilter {
  [self unaryFilterTestWithValue:@(NAN)
           expectedUnaryOperator:GCFSStructuredQuery_UnaryFilter_Operator_IsNan];
}

- (void)unaryFilterTestWithValue:(id)value
           expectedUnaryOperator:(GCFSStructuredQuery_UnaryFilter_Operator)op {
  FSTQuery *q = [FSTTestQuery("docs") queryByAddingFilter:FSTTestFilter("prop", @"==", value)];
  FSTQueryData *model = [self queryDataForQuery:q];

  GCFSTarget *expected = [GCFSTarget message];
  expected.query.parent = @"projects/p/databases/d";
  GCFSStructuredQuery_CollectionSelector *from = [GCFSStructuredQuery_CollectionSelector message];
  from.collectionId = @"docs";
  [expected.query.structuredQuery.fromArray addObject:from];
  [expected.query.structuredQuery.orderByArray
      addObject:[GCFSStructuredQuery_Order messageWithProperty:kDocumentKeyPath ascending:YES]];

  GCFSStructuredQuery_UnaryFilter *filter = expected.query.structuredQuery.where.unaryFilter;
  filter.field.fieldPath = @"prop";
  filter.op = op;
  expected.targetId = 1;

  [self assertRoundTripForQueryData:model proto:expected];
}

- (void)testEncodesSortOrders {
<<<<<<< HEAD
  FSTQuery *q = [FSTTestQuery("docs")
      queryByAddingSortOrder:[FSTSortOrder sortOrderWithFieldPath:FSTTestFieldPath("prop")
=======
  FSTQuery *q = [FSTTestQuery(@"docs")
      queryByAddingSortOrder:[FSTSortOrder sortOrderWithFieldPath:testutil::Field("prop")
>>>>>>> 34ebf10b
                                                        ascending:YES]];
  FSTQueryData *model = [self queryDataForQuery:q];

  GCFSTarget *expected = [GCFSTarget message];
  expected.query.parent = @"projects/p/databases/d";
  GCFSStructuredQuery_CollectionSelector *from = [GCFSStructuredQuery_CollectionSelector message];
  from.collectionId = @"docs";
  [expected.query.structuredQuery.fromArray addObject:from];
  [expected.query.structuredQuery.orderByArray
      addObject:[GCFSStructuredQuery_Order messageWithProperty:@"prop" ascending:YES]];
  [expected.query.structuredQuery.orderByArray
      addObject:[GCFSStructuredQuery_Order messageWithProperty:kDocumentKeyPath ascending:YES]];
  expected.targetId = 1;

  [self assertRoundTripForQueryData:model proto:expected];
}

- (void)testEncodesSortOrdersDescending {
<<<<<<< HEAD
  FSTQuery *q = [FSTTestQuery("rooms/1/messages/10/attachments")
      queryByAddingSortOrder:[FSTSortOrder sortOrderWithFieldPath:FSTTestFieldPath("prop")
=======
  FSTQuery *q = [FSTTestQuery(@"rooms/1/messages/10/attachments")
      queryByAddingSortOrder:[FSTSortOrder sortOrderWithFieldPath:testutil::Field("prop")
>>>>>>> 34ebf10b
                                                        ascending:NO]];
  FSTQueryData *model = [self queryDataForQuery:q];

  GCFSTarget *expected = [GCFSTarget message];
  expected.query.parent = @"projects/p/databases/d/documents/rooms/1/messages/10";
  GCFSStructuredQuery_CollectionSelector *from = [GCFSStructuredQuery_CollectionSelector message];
  from.collectionId = @"attachments";
  [expected.query.structuredQuery.fromArray addObject:from];
  [expected.query.structuredQuery.orderByArray
      addObject:[GCFSStructuredQuery_Order messageWithProperty:@"prop" ascending:NO]];
  [expected.query.structuredQuery.orderByArray
      addObject:[GCFSStructuredQuery_Order messageWithProperty:kDocumentKeyPath ascending:NO]];
  expected.targetId = 1;

  [self assertRoundTripForQueryData:model proto:expected];
}

- (void)testEncodesLimits {
  FSTQuery *q = [FSTTestQuery("docs") queryBySettingLimit:26];
  FSTQueryData *model = [self queryDataForQuery:q];

  GCFSTarget *expected = [GCFSTarget message];
  expected.query.parent = @"projects/p/databases/d";
  GCFSStructuredQuery_CollectionSelector *from = [GCFSStructuredQuery_CollectionSelector message];
  from.collectionId = @"docs";
  [expected.query.structuredQuery.fromArray addObject:from];
  [expected.query.structuredQuery.orderByArray
      addObject:[GCFSStructuredQuery_Order messageWithProperty:kDocumentKeyPath ascending:YES]];
  expected.query.structuredQuery.limit.value = 26;
  expected.targetId = 1;

  [self assertRoundTripForQueryData:model proto:expected];
}

- (void)testEncodesResumeTokens {
  FSTQuery *q = FSTTestQuery("docs");
  FSTQueryData *model = [[FSTQueryData alloc] initWithQuery:q
                                                   targetID:1
                                       listenSequenceNumber:0
                                                    purpose:FSTQueryPurposeListen
                                            snapshotVersion:[FSTSnapshotVersion noVersion]
                                                resumeToken:FSTTestData(1, 2, 3, -1)];

  GCFSTarget *expected = [GCFSTarget message];
  expected.query.parent = @"projects/p/databases/d";
  GCFSStructuredQuery_CollectionSelector *from = [GCFSStructuredQuery_CollectionSelector message];
  from.collectionId = @"docs";
  [expected.query.structuredQuery.fromArray addObject:from];
  [expected.query.structuredQuery.orderByArray
      addObject:[GCFSStructuredQuery_Order messageWithProperty:kDocumentKeyPath ascending:YES]];
  expected.targetId = 1;
  expected.resumeToken = FSTTestData(1, 2, 3, -1);

  [self assertRoundTripForQueryData:model proto:expected];
}

- (FSTQueryData *)queryDataForQuery:(FSTQuery *)query {
  return [[FSTQueryData alloc] initWithQuery:query
                                    targetID:1
                        listenSequenceNumber:0
                                     purpose:FSTQueryPurposeListen
                             snapshotVersion:[FSTSnapshotVersion noVersion]
                                 resumeToken:[NSData data]];
}

- (void)assertRoundTripForQueryData:(FSTQueryData *)queryData proto:(GCFSTarget *)proto {
  // Verify that the encoded FSTQueryData matches the target.
  GCFSTarget *actualProto = [self.serializer encodedTarget:queryData];
  XCTAssertEqualObjects(actualProto, proto);

  // We don't have deserialization logic for full targets since they're not used for RPC
  // interaction, but the query deserialization only *is* used for the local store.
  FSTQuery *actualModel;
  if (proto.targetTypeOneOfCase == GCFSTarget_TargetType_OneOfCase_Query) {
    actualModel = [self.serializer decodedQueryFromQueryTarget:proto.query];
  } else {
    actualModel = [self.serializer decodedQueryFromDocumentsTarget:proto.documents];
  }
  XCTAssertEqualObjects(actualModel, queryData.query);
}

- (void)testConvertsTargetChangeWithAdded {
  FSTWatchChange *expected =
      [[FSTWatchTargetChange alloc] initWithState:FSTWatchTargetChangeStateAdded
                                        targetIDs:@[ @1, @4 ]
                                      resumeToken:[NSData data]
                                            cause:nil];
  GCFSListenResponse *listenResponse = [GCFSListenResponse message];
  listenResponse.targetChange.targetChangeType = GCFSTargetChange_TargetChangeType_Add;
  [listenResponse.targetChange.targetIdsArray addValue:1];
  [listenResponse.targetChange.targetIdsArray addValue:4];
  FSTWatchChange *actual = [self.serializer decodedWatchChange:listenResponse];

  XCTAssertEqualObjects(actual, expected);
}

- (void)testConvertsTargetChangeWithRemoved {
  FSTWatchChange *expected = [[FSTWatchTargetChange alloc]
      initWithState:FSTWatchTargetChangeStateRemoved
          targetIDs:@[ @1, @4 ]
        resumeToken:FSTTestData(0, 1, 2, -1)
              cause:[NSError errorWithDomain:FIRFirestoreErrorDomain
                                        code:FIRFirestoreErrorCodePermissionDenied
                                    userInfo:@{
                                      NSLocalizedDescriptionKey : @"Error message",
                                    }]];
  GCFSListenResponse *listenResponse = [GCFSListenResponse message];
  listenResponse.targetChange.targetChangeType = GCFSTargetChange_TargetChangeType_Remove;
  listenResponse.targetChange.cause.code = FIRFirestoreErrorCodePermissionDenied;
  listenResponse.targetChange.cause.message = @"Error message";
  listenResponse.targetChange.resumeToken = FSTTestData(0, 1, 2, -1);
  [listenResponse.targetChange.targetIdsArray addValue:1];
  [listenResponse.targetChange.targetIdsArray addValue:4];
  FSTWatchChange *actual = [self.serializer decodedWatchChange:listenResponse];

  XCTAssertEqualObjects(actual, expected);
}

- (void)testConvertsTargetChangeWithNoChange {
  FSTWatchChange *expected =
      [[FSTWatchTargetChange alloc] initWithState:FSTWatchTargetChangeStateNoChange
                                        targetIDs:@[ @1, @4 ]
                                      resumeToken:[NSData data]
                                            cause:nil];
  GCFSListenResponse *listenResponse = [GCFSListenResponse message];
  listenResponse.targetChange.targetChangeType = GCFSTargetChange_TargetChangeType_NoChange;
  [listenResponse.targetChange.targetIdsArray addValue:1];
  [listenResponse.targetChange.targetIdsArray addValue:4];
  FSTWatchChange *actual = [self.serializer decodedWatchChange:listenResponse];

  XCTAssertEqualObjects(actual, expected);
}

- (void)testConvertsDocumentChangeWithTargetIds {
  FSTWatchChange *expected = [[FSTDocumentWatchChange alloc]
      initWithUpdatedTargetIDs:@[ @1, @2 ]
              removedTargetIDs:@[]
                   documentKey:FSTTestDocKey(@"coll/1")
                      document:FSTTestDoc(@"coll/1", 5, @{@"foo" : @"bar"}, NO)];
  GCFSListenResponse *listenResponse = [GCFSListenResponse message];
  listenResponse.documentChange.document.name = @"projects/p/databases/d/documents/coll/1";
  listenResponse.documentChange.document.updateTime.nanos = 5000;
  GCFSValue *fooValue = [GCFSValue message];
  fooValue.stringValue = @"bar";
  [listenResponse.documentChange.document.fields setObject:fooValue forKey:@"foo"];
  [listenResponse.documentChange.targetIdsArray addValue:1];
  [listenResponse.documentChange.targetIdsArray addValue:2];
  FSTWatchChange *actual = [self.serializer decodedWatchChange:listenResponse];

  XCTAssertEqualObjects(actual, expected);
}

- (void)testConvertsDocumentChangeWithRemovedTargetIds {
  FSTWatchChange *expected = [[FSTDocumentWatchChange alloc]
      initWithUpdatedTargetIDs:@[ @2 ]
              removedTargetIDs:@[ @1 ]
                   documentKey:FSTTestDocKey(@"coll/1")
                      document:FSTTestDoc(@"coll/1", 5, @{@"foo" : @"bar"}, NO)];
  GCFSListenResponse *listenResponse = [GCFSListenResponse message];
  listenResponse.documentChange.document.name = @"projects/p/databases/d/documents/coll/1";
  listenResponse.documentChange.document.updateTime.nanos = 5000;
  GCFSValue *fooValue = [GCFSValue message];
  fooValue.stringValue = @"bar";
  [listenResponse.documentChange.document.fields setObject:fooValue forKey:@"foo"];
  [listenResponse.documentChange.removedTargetIdsArray addValue:1];
  [listenResponse.documentChange.targetIdsArray addValue:2];
  FSTWatchChange *actual = [self.serializer decodedWatchChange:listenResponse];

  XCTAssertEqualObjects(actual, expected);
}

- (void)testConvertsDocumentChangeWithDeletions {
  FSTWatchChange *expected =
      [[FSTDocumentWatchChange alloc] initWithUpdatedTargetIDs:@[]
                                              removedTargetIDs:@[ @1, @2 ]
                                                   documentKey:FSTTestDocKey(@"coll/1")
                                                      document:FSTTestDeletedDoc(@"coll/1", 5)];
  GCFSListenResponse *listenResponse = [GCFSListenResponse message];
  listenResponse.documentDelete.document = @"projects/p/databases/d/documents/coll/1";
  listenResponse.documentDelete.readTime.nanos = 5000;
  [listenResponse.documentDelete.removedTargetIdsArray addValue:1];
  [listenResponse.documentDelete.removedTargetIdsArray addValue:2];
  FSTWatchChange *actual = [self.serializer decodedWatchChange:listenResponse];

  XCTAssertEqualObjects(actual, expected);
}

- (void)testConvertsDocumentChangeWithRemoves {
  FSTWatchChange *expected =
      [[FSTDocumentWatchChange alloc] initWithUpdatedTargetIDs:@[]
                                              removedTargetIDs:@[ @1, @2 ]
                                                   documentKey:FSTTestDocKey(@"coll/1")
                                                      document:nil];
  GCFSListenResponse *listenResponse = [GCFSListenResponse message];
  listenResponse.documentRemove.document = @"projects/p/databases/d/documents/coll/1";
  [listenResponse.documentRemove.removedTargetIdsArray addValue:1];
  [listenResponse.documentRemove.removedTargetIdsArray addValue:2];
  FSTWatchChange *actual = [self.serializer decodedWatchChange:listenResponse];

  XCTAssertEqualObjects(actual, expected);
}

@end

NS_ASSUME_NONNULL_END<|MERGE_RESOLUTION|>--- conflicted
+++ resolved
@@ -581,13 +581,8 @@
 }
 
 - (void)testEncodesSortOrders {
-<<<<<<< HEAD
-  FSTQuery *q = [FSTTestQuery("docs")
-      queryByAddingSortOrder:[FSTSortOrder sortOrderWithFieldPath:FSTTestFieldPath("prop")
-=======
   FSTQuery *q = [FSTTestQuery(@"docs")
       queryByAddingSortOrder:[FSTSortOrder sortOrderWithFieldPath:testutil::Field("prop")
->>>>>>> 34ebf10b
                                                         ascending:YES]];
   FSTQueryData *model = [self queryDataForQuery:q];
 
@@ -606,13 +601,8 @@
 }
 
 - (void)testEncodesSortOrdersDescending {
-<<<<<<< HEAD
   FSTQuery *q = [FSTTestQuery("rooms/1/messages/10/attachments")
-      queryByAddingSortOrder:[FSTSortOrder sortOrderWithFieldPath:FSTTestFieldPath("prop")
-=======
-  FSTQuery *q = [FSTTestQuery(@"rooms/1/messages/10/attachments")
       queryByAddingSortOrder:[FSTSortOrder sortOrderWithFieldPath:testutil::Field("prop")
->>>>>>> 34ebf10b
                                                         ascending:NO]];
   FSTQueryData *model = [self queryDataForQuery:q];
 
