/*
 * Copyright 2017 Google
 *
 * Licensed under the Apache License, Version 2.0 (the "License");
 * you may not use this file except in compliance with the License.
 * You may obtain a copy of the License at
 *
 *      http://www.apache.org/licenses/LICENSE-2.0
 *
 * Unless required by applicable law or agreed to in writing, software
 * distributed under the License is distributed on an "AS IS" BASIS,
 * WITHOUT WARRANTIES OR CONDITIONS OF ANY KIND, either express or implied.
 * See the License for the specific language governing permissions and
 * limitations under the License.
 */

#import <Foundation/Foundation.h>

#import "Firestore/Source/Local/FSTQueryData.h"
#import "Firestore/Source/Model/FSTDocumentDictionary.h"

#include "Firestore/core/src/firebase/firestore/model/document_key.h"

@class FSTMaybeDocument;
@class FSTQuery;
<<<<<<< HEAD
@class FSTWriteGroup;
@protocol FSTMutationQueue;
@protocol FSTQueryCache;
=======
>>>>>>> bdd25350

NS_ASSUME_NONNULL_BEGIN

/**
 * Represents cached documents received from the remote backend.
 *
 * The cache is keyed by FSTDocumentKey and entries in the cache are FSTMaybeDocument instances,
 * meaning we can cache both FSTDocument instances (an actual document with data) as well as
 * FSTDeletedDocument instances (indicating that the document is known to not exist).
 */
@protocol FSTRemoteDocumentCache <NSObject>

/** Shuts this cache down, closing open files, etc. */
- (void)shutdown;

/**
 * Adds or replaces an entry in the cache.
 *
 * The cache key is extracted from `maybeDocument.key`. If there is already a cache entry for
 * the key, it will be replaced.
 *
 * @param maybeDocument A FSTDocument or FSTDeletedDocument to put in the cache.
 */
- (void)addEntry:(FSTMaybeDocument *)maybeDocument;

/** Removes the cached entry for the given key (no-op if no entry exists). */
- (void)removeEntryForKey:(const firebase::firestore::model::DocumentKey &)documentKey;

/**
 * Looks up an entry in the cache.
 *
 * @param documentKey The key of the entry to look up.
 * @return The cached FSTDocument or FSTDeletedDocument entry, or nil if we have nothing cached.
 */
- (nullable FSTMaybeDocument *)entryForKey:
    (const firebase::firestore::model::DocumentKey &)documentKey;

/**
 * Executes a query against the cached FSTDocument entries
 *
 * Implementations may return extra documents if convenient. The results should be re-filtered
 * by the consumer before presenting them to the user.
 *
 * Cached FSTDeletedDocument entries have no bearing on query results.
 *
 * @param query The query to match documents against.
 * @return The set of matching documents.
 */
- (FSTDocumentDictionary *)documentsMatchingQuery:(FSTQuery *)query;

- (NSUInteger)removeOrphanedDocuments:(id<FSTQueryCache>)queryCache
                throughSequenceNumber:(FSTListenSequenceNumber)sequenceNumber
                        mutationQueue:(id<FSTMutationQueue>)mutationQueue
                                group:(FSTWriteGroup *)group;

@end

NS_ASSUME_NONNULL_END<|MERGE_RESOLUTION|>--- conflicted
+++ resolved
@@ -23,12 +23,8 @@
 
 @class FSTMaybeDocument;
 @class FSTQuery;
-<<<<<<< HEAD
-@class FSTWriteGroup;
 @protocol FSTMutationQueue;
 @protocol FSTQueryCache;
-=======
->>>>>>> bdd25350
 
 NS_ASSUME_NONNULL_BEGIN
 
@@ -81,8 +77,7 @@
 
 - (NSUInteger)removeOrphanedDocuments:(id<FSTQueryCache>)queryCache
                 throughSequenceNumber:(FSTListenSequenceNumber)sequenceNumber
-                        mutationQueue:(id<FSTMutationQueue>)mutationQueue
-                                group:(FSTWriteGroup *)group;
+                        mutationQueue:(id<FSTMutationQueue>)mutationQueue;
 
 @end
 
