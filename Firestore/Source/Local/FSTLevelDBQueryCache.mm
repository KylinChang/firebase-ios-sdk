--- conflicted
+++ resolved
@@ -16,13 +16,10 @@
 
 #import "Firestore/Source/Local/FSTLevelDBQueryCache.h"
 
-<<<<<<< HEAD
 #include <leveldb/db.h>
 #include <leveldb/write_batch.h>
 
 #include "Firestore/core/src/firebase/firestore/util/ordered_code.h"
-=======
->>>>>>> bdd25350
 #import "Firestore/Protos/objc/firestore/local/Target.pbobjc.h"
 #import "Firestore/Source/Core/FSTQuery.h"
 #import "Firestore/Source/Local/FSTLevelDB.h"
@@ -36,11 +33,8 @@
 
 NS_ASSUME_NONNULL_BEGIN
 
-<<<<<<< HEAD
+using firebase::firestore::local::LevelDbTransaction;
 using firebase::firestore::util::OrderedCode;
-=======
-using firebase::firestore::local::LevelDbTransaction;
->>>>>>> bdd25350
 using Firestore::StringView;
 using firebase::firestore::model::DocumentKey;
 using leveldb::DB;
@@ -169,7 +163,6 @@
 - (void)shutdown {
 }
 
-<<<<<<< HEAD
 - (void)enumerateTargetsUsingBlock:(void (^)(FSTQueryData *queryData,
         BOOL *stop))block {
   // Enumerate all targets, give their sequence numbers.
@@ -217,10 +210,7 @@
   }
 }
 
-- (void)saveQueryData:(FSTQueryData *)queryData group:(FSTWriteGroup *)group {
-=======
 - (void)saveQueryData:(FSTQueryData *)queryData {
->>>>>>> bdd25350
   FSTTargetID targetID = queryData.targetID;
   std::string key = [FSTLevelDBTargetKey keyWithTargetID:targetID];
   _db.currentTransaction->Put(key, [self.serializer encodedQueryData:queryData]);
@@ -370,10 +360,8 @@
 
 #pragma mark Matching Key tracking
 
-<<<<<<< HEAD
 - (void)addPotentiallyOrphanedDocuments:(FSTDocumentKeySet *)keys
-                       atSequenceNumber:(FSTListenSequenceNumber)sequenceNumber
-                                  group:(FSTWriteGroup *)group {
+                       atSequenceNumber:(FSTListenSequenceNumber)sequenceNumber {
   std::string encodedSequenceNumber;
   OrderedCode::WriteSignedNumIncreasing(&encodedSequenceNumber, sequenceNumber);
   [keys enumerateObjectsUsingBlock:^(FSTDocumentKey *documentKey, BOOL *stop) {
@@ -383,11 +371,7 @@
 
 - (void)addMatchingKeys:(FSTDocumentKeySet *)keys
             forTargetID:(FSTTargetID)targetID
-       atSequenceNumber:(FSTListenSequenceNumber)sequenceNumber
-                  group:(FSTWriteGroup *)group {
-=======
-- (void)addMatchingKeys:(FSTDocumentKeySet *)keys forTargetID:(FSTTargetID)targetID {
->>>>>>> bdd25350
+       atSequenceNumber:(FSTListenSequenceNumber)sequenceNumber {
   // Store an empty value in the index which is equivalent to serializing a GPBEmpty message. In the
   // future if we wanted to store some other kind of value here, we can parse these empty values as
   // with some other protocol buffer (and the parser will see all default values).
@@ -395,31 +379,19 @@
   std::string encodedSequenceNumber;
   OrderedCode::WriteSignedNumIncreasing(&encodedSequenceNumber, sequenceNumber);
   [keys enumerateObjectsUsingBlock:^(FSTDocumentKey *documentKey, BOOL *stop) {
-<<<<<<< HEAD
-    [group setData:emptyBuffer
-            forKey:[FSTLevelDBTargetDocumentKey keyWithTargetID:targetID documentKey:documentKey]];
-    [group setData:emptyBuffer
-            forKey:[FSTLevelDBDocumentTargetKey keyWithDocumentKey:documentKey targetID:targetID]];
+    self->_db.currentTransaction->Put(
+            [FSTLevelDBTargetDocumentKey keyWithTargetID:targetID documentKey:documentKey],
+            emptyBuffer);
+    self->_db.currentTransaction->Put(
+            [FSTLevelDBDocumentTargetKey keyWithDocumentKey:documentKey targetID:targetID],
+            emptyBuffer);
     [group setData:encodedSequenceNumber forKey:[FSTLevelDBDocumentTargetKey sentinelKeyWithDocumentKey:documentKey]];
   }];
 }
 
 - (void)removeMatchingKeys:(FSTDocumentKeySet *)keys
                forTargetID:(FSTTargetID)targetID
-          atSequenceNumber:(FSTListenSequenceNumber)sequenceNumber
-                     group:(FSTWriteGroup *)group {
-=======
-    self->_db.currentTransaction->Put(
-        [FSTLevelDBTargetDocumentKey keyWithTargetID:targetID documentKey:documentKey],
-        emptyBuffer);
-    self->_db.currentTransaction->Put(
-        [FSTLevelDBDocumentTargetKey keyWithDocumentKey:documentKey targetID:targetID],
-        emptyBuffer);
-  }];
-}
-
-- (void)removeMatchingKeys:(FSTDocumentKeySet *)keys forTargetID:(FSTTargetID)targetID {
->>>>>>> bdd25350
+          atSequenceNumber:(FSTListenSequenceNumber)sequenceNumber {
   [keys enumerateObjectsUsingBlock:^(FSTDocumentKey *key, BOOL *stop) {
     self->_db.currentTransaction->Delete(
         [FSTLevelDBTargetDocumentKey keyWithTargetID:targetID documentKey:key]);
@@ -501,15 +473,9 @@
   auto indexIterator = _db.currentTransaction->NewIterator();
   indexIterator->Seek(indexPrefix);
 
-<<<<<<< HEAD
-  FSTLevelDBDocumentTargetKey *rowKey = [[FSTLevelDBDocumentTargetKey alloc] init];
-  for (; indexIterator->Valid() && indexIterator->key().starts_with(indexPrefix); indexIterator->Next()) {
-    if ([rowKey decodeKey:indexIterator->key()] && !rowKey.isSentinel) {
-=======
   if (indexIterator->Valid()) {
     FSTLevelDBDocumentTargetKey *rowKey = [[FSTLevelDBDocumentTargetKey alloc] init];
     if ([rowKey decodeKey:indexIterator->key()] && DocumentKey{rowKey.documentKey} == key) {
->>>>>>> bdd25350
       return YES;
     }
   }
