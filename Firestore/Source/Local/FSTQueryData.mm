--- conflicted
+++ resolved
@@ -94,14 +94,9 @@
                        self.snapshotVersion.timestamp().ToString().c_str(), self.resumeToken];
 }
 
-<<<<<<< HEAD
-- (instancetype)queryDataByReplacingSnapshotVersion:(FSTSnapshotVersion *)snapshotVersion
+- (instancetype)queryDataByReplacingSnapshotVersion:(SnapshotVersion)snapshotVersion
                                         resumeToken:(NSData *)resumeToken
                                      sequenceNumber:(FSTListenSequenceNumber)sequenceNumber {
-=======
-- (instancetype)queryDataByReplacingSnapshotVersion:(SnapshotVersion)snapshotVersion
-                                        resumeToken:(NSData *)resumeToken {
->>>>>>> 24f8c4d7
   return [[FSTQueryData alloc] initWithQuery:self.query
                                     targetID:self.targetID
                         listenSequenceNumber:sequenceNumber
