--- conflicted
+++ resolved
@@ -95,14 +95,12 @@
 }
 
 - (void)addReference:(FSTDocumentKey *)key
-              target:(__unused FSTTargetID)targetID
-      sequenceNumber:(FSTListenSequenceNumber)sequenceNumber {
+              target:(__unused FSTTargetID)targetID {
   [self writeSentinelForKey:key sequenceNumber:sequenceNumber];
 }
 
 - (void)removeReference:(FSTDocumentKey *)key
-                 target:(__unused FSTTargetID)targetID
-         sequenceNumber:(FSTListenSequenceNumber)sequenceNumber {
+                 target:(__unused FSTTargetID)targetID {
   [self writeSentinelForKey:key sequenceNumber:sequenceNumber];
 }
 
@@ -183,7 +181,7 @@
   [self writeSentinelForKey:key sequenceNumber:sequenceNumber];
 }
 
-- (void)documentUpdated:(FSTDocumentKey *)key sequenceNumber:(FSTListenSequenceNumber)sequenceNumber {
+- (void)limboDocumentUpdated:(FSTDocumentKey *)key {
   [self writeSentinelForKey:key sequenceNumber:sequenceNumber];
 }
 
@@ -423,7 +421,6 @@
   _ptr.reset();
 }
 
-<<<<<<< HEAD
 #pragma mark - Size
 
 - (long)byteSize {
@@ -434,10 +431,6 @@
   _ptr->GetProperty("leveldb.approximate-memory-usage", &memory_size_string);
   int memory_size = std::stoi(memory_size_string);
   return (long)disk_size + memory_size;
-=======
-- (_Nullable id<FSTReferenceDelegate>)referenceDelegate {
-  return nil;
->>>>>>> dddd7503
 }
 
 #pragma mark - Error and Status
