--- conflicted
+++ resolved
@@ -116,13 +116,7 @@
   }
   const ResourcePath subPath = ResourcePath::FromString(util::MakeStringView(documentPath));
   const ResourcePath path = self.query.path.Append(subPath);
-<<<<<<< HEAD
   return [FIRDocumentReference referenceWithPath:path firestore:self.firestore];
-=======
-  return
-      [FIRDocumentReference referenceWithPath:[FSTResourcePath resourcePathWithCPPResourcePath:path]
-                                    firestore:self.firestore];
->>>>>>> 34ebf10b
 }
 
 - (FIRDocumentReference *)addDocumentWithData:(NSDictionary<NSString *, id> *)data {
@@ -138,13 +132,7 @@
 }
 
 - (FIRDocumentReference *)documentWithAutoID {
-<<<<<<< HEAD
   FSTDocumentKey *key = [FSTDocumentKey keyWithPath:self.query.path.Append(CreateAutoId())];
-=======
-  const ResourcePath path = self.query.path.Append(CreateAutoId());
-  FSTDocumentKey *key =
-      [FSTDocumentKey keyWithPath:[FSTResourcePath resourcePathWithCPPResourcePath:path]];
->>>>>>> 34ebf10b
   return [FIRDocumentReference referenceWithKey:key firestore:self.firestore];
 }
 
