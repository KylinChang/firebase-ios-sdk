/*
 * Copyright 2017 Google
 *
 * Licensed under the Apache License, Version 2.0 (the "License");
 * you may not use this file except in compliance with the License.
 * You may obtain a copy of the License at
 *
 *      http://www.apache.org/licenses/LICENSE-2.0
 *
 * Unless required by applicable law or agreed to in writing, software
 * distributed under the License is distributed on an "AS IS" BASIS,
 * WITHOUT WARRANTIES OR CONDITIONS OF ANY KIND, either express or implied.
 * See the License for the specific language governing permissions and
 * limitations under the License.
 */

#import "Firestore/Source/Core/FSTSyncEngine.h"

#include <unordered_map>

#import <GRPCClient/GRPCCall.h>

#import "FIRFirestoreErrors.h"
#import "Firestore/Source/Core/FSTQuery.h"
#import "Firestore/Source/Core/FSTSnapshotVersion.h"
#import "Firestore/Source/Core/FSTTransaction.h"
#import "Firestore/Source/Core/FSTView.h"
#import "Firestore/Source/Core/FSTViewSnapshot.h"
#import "Firestore/Source/Local/FSTEagerGarbageCollector.h"
#import "Firestore/Source/Local/FSTLocalStore.h"
#import "Firestore/Source/Local/FSTLocalViewChanges.h"
#import "Firestore/Source/Local/FSTLocalWriteResult.h"
#import "Firestore/Source/Local/FSTQueryData.h"
#import "Firestore/Source/Local/FSTReferenceSet.h"
#import "Firestore/Source/Model/FSTDocument.h"
#import "Firestore/Source/Model/FSTDocumentKey.h"
#import "Firestore/Source/Model/FSTDocumentSet.h"
#import "Firestore/Source/Model/FSTMutationBatch.h"
#import "Firestore/Source/Remote/FSTRemoteEvent.h"
#import "Firestore/Source/Util/FSTAssert.h"
#import "Firestore/Source/Util/FSTDispatchQueue.h"
#import "Firestore/Source/Util/FSTLogger.h"

#include "Firestore/core/src/firebase/firestore/auth/user.h"
#include "Firestore/core/src/firebase/firestore/core/target_id_generator.h"

using firebase::firestore::auth::HashUser;
using firebase::firestore::auth::User;
using firebase::firestore::core::TargetIdGenerator;

NS_ASSUME_NONNULL_BEGIN

// Limbo documents don't use persistence, and are eagerly GC'd. So, listens for them don't need
// real sequence numbers.
static const FSTListenSequenceNumber kIrrelevantSequenceNumber = -1;

#pragma mark - FSTQueryView

/**
 * FSTQueryView contains all of the info that FSTSyncEngine needs to track for a particular
 * query and view.
 */
@interface FSTQueryView : NSObject

- (instancetype)initWithQuery:(FSTQuery *)query
                     targetID:(FSTTargetID)targetID
                  resumeToken:(NSData *)resumeToken
                         view:(FSTView *)view NS_DESIGNATED_INITIALIZER;

- (instancetype)init NS_UNAVAILABLE;

/** The query itself. */
@property(nonatomic, strong, readonly) FSTQuery *query;

/** The targetID created by the client that is used in the watch stream to identify this query. */
@property(nonatomic, assign, readonly) FSTTargetID targetID;

/**
 * An identifier from the datastore backend that indicates the last state of the results that
 * was received. This can be used to indicate where to continue receiving new doc changes for the
 * query.
 */
@property(nonatomic, copy, readonly) NSData *resumeToken;

/**
 * The view is responsible for computing the final merged truth of what docs are in the query.
 * It gets notified of local and remote changes, and applies the query filters and limits to
 * determine the most correct possible results.
 */
@property(nonatomic, strong, readonly) FSTView *view;

@end

@implementation FSTQueryView

- (instancetype)initWithQuery:(FSTQuery *)query
                     targetID:(FSTTargetID)targetID
                  resumeToken:(NSData *)resumeToken
                         view:(FSTView *)view {
  if (self = [super init]) {
    _query = query;
    _targetID = targetID;
    _resumeToken = resumeToken;
    _view = view;
  }
  return self;
}

@end

#pragma mark - FSTSyncEngine

@interface FSTSyncEngine ()

/** The local store, used to persist mutations and cached documents. */
@property(nonatomic, strong, readonly) FSTLocalStore *localStore;

/** The remote store for sending writes, watches, etc. to the backend. */
@property(nonatomic, strong, readonly) FSTRemoteStore *remoteStore;

/** FSTQueryViews for all active queries, indexed by query. */
@property(nonatomic, strong, readonly)
    NSMutableDictionary<FSTQuery *, FSTQueryView *> *queryViewsByQuery;

/** FSTQueryViews for all active queries, indexed by target ID. */
@property(nonatomic, strong, readonly)
    NSMutableDictionary<NSNumber *, FSTQueryView *> *queryViewsByTarget;

/**
 * When a document is in limbo, we create a special listen to resolve it. This maps the
 * FSTDocumentKey of each limbo document to the FSTTargetID of the listen resolving it.
 */
@property(nonatomic, strong, readonly)
    NSMutableDictionary<FSTDocumentKey *, FSTBoxedTargetID *> *limboTargetsByKey;

/** The inverse of limboTargetsByKey, a map of FSTTargetID to the key of the limbo doc. */
@property(nonatomic, strong, readonly)
    NSMutableDictionary<FSTBoxedTargetID *, FSTDocumentKey *> *limboKeysByTarget;

/** Used to track any documents that are currently in limbo. */
@property(nonatomic, strong, readonly) FSTReferenceSet *limboDocumentRefs;

/** The garbage collector used to collect documents that are no longer in limbo. */
@property(nonatomic, strong, readonly) FSTEagerGarbageCollector *limboCollector;

@end

@implementation FSTSyncEngine {
  /** Used for creating the FSTTargetIDs for the listens used to resolve limbo documents. */
  TargetIdGenerator _targetIdGenerator;

  /** Stores user completion blocks, indexed by user and FSTBatchID. */
<<<<<<< HEAD
  std::unordered_map<const User, NSMutableDictionary<NSNumber *, FSTVoidErrorBlock> *, HashUser>
=======
  std::unordered_map<User, NSMutableDictionary<NSNumber *, FSTVoidErrorBlock> *, HashUser>
>>>>>>> 9fb7911e
      _mutationCompletionBlocks;

  User _currentUser;
}

- (instancetype)initWithLocalStore:(FSTLocalStore *)localStore
                       remoteStore:(FSTRemoteStore *)remoteStore
                       initialUser:(const User &)initialUser {
  if (self = [super init]) {
    _localStore = localStore;
    _remoteStore = remoteStore;

    _queryViewsByQuery = [NSMutableDictionary dictionary];
    _queryViewsByTarget = [NSMutableDictionary dictionary];

    _limboTargetsByKey = [NSMutableDictionary dictionary];
    _limboKeysByTarget = [NSMutableDictionary dictionary];
    _limboCollector = [[FSTEagerGarbageCollector alloc] init];
    _limboDocumentRefs = [[FSTReferenceSet alloc] init];
    [_limboCollector addGarbageSource:_limboDocumentRefs];

    _targetIdGenerator = TargetIdGenerator::SyncEngineTargetIdGenerator(0);
    _currentUser = initialUser;
  }
  return self;
}

- (FSTTargetID)listenToQuery:(FSTQuery *)query {
  [self assertDelegateExistsForSelector:_cmd];
  FSTAssert(self.queryViewsByQuery[query] == nil, @"We already listen to query: %@", query);

  FSTQueryData *queryData = [self.localStore allocateQuery:query];
  FSTDocumentDictionary *docs = [self.localStore executeQuery:query];
  FSTDocumentKeySet *remoteKeys = [self.localStore remoteDocumentKeysForTarget:queryData.targetID];

  FSTView *view = [[FSTView alloc] initWithQuery:query remoteDocuments:remoteKeys];
  FSTViewDocumentChanges *viewDocChanges = [view computeChangesWithDocuments:docs];
  FSTViewChange *viewChange = [view applyChangesToDocuments:viewDocChanges];
  FSTAssert(viewChange.limboChanges.count == 0,
            @"View returned limbo docs before target ack from the server.");

  FSTQueryView *queryView = [[FSTQueryView alloc] initWithQuery:query
                                                       targetID:queryData.targetID
                                                    resumeToken:queryData.resumeToken
                                                           view:view];
  self.queryViewsByQuery[query] = queryView;
  self.queryViewsByTarget[@(queryData.targetID)] = queryView;
  [self.delegate handleViewSnapshots:@[ viewChange.snapshot ]];

  [self.remoteStore listenToTargetWithQueryData:queryData];
  return queryData.targetID;
}

- (void)stopListeningToQuery:(FSTQuery *)query {
  [self assertDelegateExistsForSelector:_cmd];

  FSTQueryView *queryView = self.queryViewsByQuery[query];
  FSTAssert(queryView, @"Trying to stop listening to a query not found");

  [self.localStore releaseQuery:query];
  [self.remoteStore stopListeningToTargetID:queryView.targetID];
  [self removeAndCleanupQuery:queryView];
  [self.localStore collectGarbage];
}

- (void)writeMutations:(NSArray<FSTMutation *> *)mutations
            completion:(FSTVoidErrorBlock)completion {
  [self assertDelegateExistsForSelector:_cmd];

  FSTLocalWriteResult *result = [self.localStore locallyWriteMutations:mutations];
  [self addMutationCompletionBlock:completion batchID:result.batchID];

  [self emitNewSnapshotsWithChanges:result.changes remoteEvent:nil];
  [self.remoteStore fillWritePipeline];
}

- (void)addMutationCompletionBlock:(FSTVoidErrorBlock)completion batchID:(FSTBatchID)batchID {
  NSMutableDictionary<NSNumber *, FSTVoidErrorBlock> *completionBlocks =
      _mutationCompletionBlocks[_currentUser];
  if (!completionBlocks) {
    completionBlocks = [NSMutableDictionary dictionary];
    _mutationCompletionBlocks[_currentUser] = completionBlocks;
  }
  [completionBlocks setObject:completion forKey:@(batchID)];
}

/**
 * Takes an updateBlock in which a set of reads and writes can be performed atomically. In the
 * updateBlock, user code can read and write values using a transaction object. After the
 * updateBlock, all changes will be committed. If someone else has changed any of the data
 * referenced, then the updateBlock will be called again. If the updateBlock still fails after the
 * given number of retries, then the transaction will be rejected.
 *
 * The transaction object passed to the updateBlock contains methods for accessing documents
 * and collections. Unlike other firestore access, data accessed with the transaction will not
 * reflect local changes that have not been committed. For this reason, it is required that all
 * reads are performed before any writes. Transactions must be performed while online.
 */
- (void)transactionWithRetries:(int)retries
           workerDispatchQueue:(FSTDispatchQueue *)workerDispatchQueue
                   updateBlock:(FSTTransactionBlock)updateBlock
                    completion:(FSTVoidIDErrorBlock)completion {
  [workerDispatchQueue verifyIsCurrentQueue];
  FSTAssert(retries >= 0, @"Got negative number of retries for transaction");
  FSTTransaction *transaction = [self.remoteStore transaction];
  updateBlock(transaction, ^(id _Nullable result, NSError *_Nullable error) {
    [workerDispatchQueue dispatchAsync:^{
      if (error) {
        completion(nil, error);
        return;
      }
      [transaction commitWithCompletion:^(NSError *_Nullable transactionError) {
        if (!transactionError) {
          completion(result, nil);
          return;
        }
        // TODO(b/35201829): Only retry on real transaction failures.
        if (retries == 0) {
          NSError *wrappedError =
              [NSError errorWithDomain:FIRFirestoreErrorDomain
                                  code:FIRFirestoreErrorCodeFailedPrecondition
                              userInfo:@{
                                NSLocalizedDescriptionKey : @"Transaction failed all retries.",
                                NSUnderlyingErrorKey : transactionError
                              }];
          completion(nil, wrappedError);
          return;
        }
        [workerDispatchQueue verifyIsCurrentQueue];
        return [self transactionWithRetries:(retries - 1)
                        workerDispatchQueue:workerDispatchQueue
                                updateBlock:updateBlock
                                 completion:completion];
      }];
    }];
  });
}

- (void)applyRemoteEvent:(FSTRemoteEvent *)remoteEvent {
  [self assertDelegateExistsForSelector:_cmd];

  // Make sure limbo documents are deleted if there were no results
  [remoteEvent.targetChanges enumerateKeysAndObjectsUsingBlock:^(
                                 FSTBoxedTargetID *_Nonnull targetID,
                                 FSTTargetChange *_Nonnull targetChange, BOOL *_Nonnull stop) {
    FSTDocumentKey *limboKey = self.limboKeysByTarget[targetID];
    if (limboKey && targetChange.currentStatusUpdate == FSTCurrentStatusUpdateMarkCurrent &&
        remoteEvent.documentUpdates[limboKey] == nil) {
      // When listening to a query the server responds with a snapshot containing documents
      // matching the query and a current marker telling us we're now in sync. It's possible for
      // these to arrive as separate remote events or as a single remote event. For a document
      // query, there will be no documents sent in the response if the document doesn't exist.
      //
      // If the snapshot arrives separately from the current marker, we handle it normally and
      // updateTrackedLimboDocumentsWithChanges:targetID: will resolve the limbo status of the
      // document, removing it from limboDocumentRefs. This works because clients only initiate
      // limbo resolution when a target is current and because all current targets are always at a
      // consistent snapshot.
      //
      // However, if the document doesn't exist and the current marker arrives, the document is
      // not present in the snapshot and our normal view handling would consider the document to
      // remain in limbo indefinitely because there are no updates to the document. To avoid this,
      // we specially handle this just this case here: synthesizing a delete.
      //
      // TODO(dimond): Ideally we would have an explicit lookup query instead resulting in an
      // explicit delete message and we could remove this special logic.
      [remoteEvent
          addDocumentUpdate:[FSTDeletedDocument documentWithKey:limboKey
                                                        version:remoteEvent.snapshotVersion]];
    }
  }];

  FSTMaybeDocumentDictionary *changes = [self.localStore applyRemoteEvent:remoteEvent];
  [self emitNewSnapshotsWithChanges:changes remoteEvent:remoteEvent];
}

- (void)applyChangedOnlineState:(FSTOnlineState)onlineState {
  NSMutableArray<FSTViewSnapshot *> *newViewSnapshots = [NSMutableArray array];
  [self.queryViewsByQuery
      enumerateKeysAndObjectsUsingBlock:^(FSTQuery *query, FSTQueryView *queryView, BOOL *stop) {
        FSTViewChange *viewChange = [queryView.view applyChangedOnlineState:onlineState];
        FSTAssert(viewChange.limboChanges.count == 0,
                  @"OnlineState should not affect limbo documents.");
        if (viewChange.snapshot) {
          [newViewSnapshots addObject:viewChange.snapshot];
        }
      }];

  [self.delegate handleViewSnapshots:newViewSnapshots];
}

- (void)rejectListenWithTargetID:(FSTBoxedTargetID *)targetID error:(NSError *)error {
  [self assertDelegateExistsForSelector:_cmd];

  FSTDocumentKey *limboKey = self.limboKeysByTarget[targetID];
  if (limboKey) {
    // Since this query failed, we won't want to manually unlisten to it.
    // So go ahead and remove it from bookkeeping.
    [self.limboTargetsByKey removeObjectForKey:limboKey];
    [self.limboKeysByTarget removeObjectForKey:targetID];

    // TODO(dimond): Retry on transient errors?

    // It's a limbo doc. Create a synthetic event saying it was deleted. This is kind of a hack.
    // Ideally, we would have a method in the local store to purge a document. However, it would
    // be tricky to keep all of the local store's invariants with another method.
    NSMutableDictionary<NSNumber *, FSTTargetChange *> *targetChanges =
        [NSMutableDictionary dictionary];
    FSTDeletedDocument *doc =
        [FSTDeletedDocument documentWithKey:limboKey version:[FSTSnapshotVersion noVersion]];
    NSMutableDictionary<FSTDocumentKey *, FSTMaybeDocument *> *docUpdate =
        [NSMutableDictionary dictionaryWithObject:doc forKey:limboKey];
    FSTRemoteEvent *event = [FSTRemoteEvent eventWithSnapshotVersion:[FSTSnapshotVersion noVersion]
                                                       targetChanges:targetChanges
                                                     documentUpdates:docUpdate];
    [self applyRemoteEvent:event];
  } else {
    FSTQueryView *queryView = self.queryViewsByTarget[targetID];
    FSTAssert(queryView, @"Unknown targetId: %@", targetID);
    [self.localStore releaseQuery:queryView.query];
    [self removeAndCleanupQuery:queryView];
    [self.delegate handleError:error forQuery:queryView.query];
  }
}

- (void)applySuccessfulWriteWithResult:(FSTMutationBatchResult *)batchResult {
  [self assertDelegateExistsForSelector:_cmd];

  // The local store may or may not be able to apply the write result and raise events immediately
  // (depending on whether the watcher is caught up), so we raise user callbacks first so that they
  // consistently happen before listen events.
  [self processUserCallbacksForBatchID:batchResult.batch.batchID error:nil];

  FSTMaybeDocumentDictionary *changes = [self.localStore acknowledgeBatchWithResult:batchResult];
  [self emitNewSnapshotsWithChanges:changes remoteEvent:nil];
}

- (void)rejectFailedWriteWithBatchID:(FSTBatchID)batchID error:(NSError *)error {
  [self assertDelegateExistsForSelector:_cmd];

  // The local store may or may not be able to apply the write result and raise events immediately
  // (depending on whether the watcher is caught up), so we raise user callbacks first so that they
  // consistently happen before listen events.
  [self processUserCallbacksForBatchID:batchID error:error];

  FSTMaybeDocumentDictionary *changes = [self.localStore rejectBatchID:batchID];
  [self emitNewSnapshotsWithChanges:changes remoteEvent:nil];
}

- (void)processUserCallbacksForBatchID:(FSTBatchID)batchID error:(NSError *_Nullable)error {
  NSMutableDictionary<NSNumber *, FSTVoidErrorBlock> *completionBlocks =
      _mutationCompletionBlocks[_currentUser];

  // NOTE: Mutations restored from persistence won't have completion blocks, so it's okay for
  // this (or the completion below) to be nil.
  if (completionBlocks) {
    NSNumber *boxedBatchID = @(batchID);
    FSTVoidErrorBlock completion = completionBlocks[boxedBatchID];
    if (completion) {
      completion(error);
      [completionBlocks removeObjectForKey:boxedBatchID];
    }
  }
}

- (void)assertDelegateExistsForSelector:(SEL)methodSelector {
  FSTAssert(self.delegate, @"Tried to call '%@' before delegate was registered.",
            NSStringFromSelector(methodSelector));
}

- (void)removeAndCleanupQuery:(FSTQueryView *)queryView {
  [self.queryViewsByQuery removeObjectForKey:queryView.query];
  [self.queryViewsByTarget removeObjectForKey:@(queryView.targetID)];

  [self.limboDocumentRefs removeReferencesForID:queryView.targetID];
  [self garbageCollectLimboDocuments];
}

/**
 * Computes a new snapshot from the changes and calls the registered callback with the new snapshot.
 */
- (void)emitNewSnapshotsWithChanges:(FSTMaybeDocumentDictionary *)changes
                        remoteEvent:(FSTRemoteEvent *_Nullable)remoteEvent {
  NSMutableArray<FSTViewSnapshot *> *newSnapshots = [NSMutableArray array];
  NSMutableArray<FSTLocalViewChanges *> *documentChangesInAllViews = [NSMutableArray array];

  [self.queryViewsByQuery
      enumerateKeysAndObjectsUsingBlock:^(FSTQuery *query, FSTQueryView *queryView, BOOL *stop) {
        FSTView *view = queryView.view;
        FSTViewDocumentChanges *viewDocChanges = [view computeChangesWithDocuments:changes];
        if (viewDocChanges.needsRefill) {
          // The query has a limit and some docs were removed/updated, so we need to re-run the
          // query against the local store to make sure we didn't lose any good docs that had been
          // past the limit.
          FSTDocumentDictionary *docs = [self.localStore executeQuery:queryView.query];
          viewDocChanges = [view computeChangesWithDocuments:docs previousChanges:viewDocChanges];
        }
        FSTTargetChange *_Nullable targetChange = remoteEvent.targetChanges[@(queryView.targetID)];
        FSTViewChange *viewChange =
            [queryView.view applyChangesToDocuments:viewDocChanges targetChange:targetChange];

        [self updateTrackedLimboDocumentsWithChanges:viewChange.limboChanges
                                            targetID:queryView.targetID];

        if (viewChange.snapshot) {
          [newSnapshots addObject:viewChange.snapshot];
          FSTLocalViewChanges *docChanges =
              [FSTLocalViewChanges changesForViewSnapshot:viewChange.snapshot];
          [documentChangesInAllViews addObject:docChanges];
        }
      }];

  [self.delegate handleViewSnapshots:newSnapshots];
  [self.localStore notifyLocalViewChanges:documentChangesInAllViews];
  [self.localStore collectGarbage];
}

/** Updates the limbo document state for the given targetID. */
- (void)updateTrackedLimboDocumentsWithChanges:(NSArray<FSTLimboDocumentChange *> *)limboChanges
                                      targetID:(FSTTargetID)targetID {
  for (FSTLimboDocumentChange *limboChange in limboChanges) {
    switch (limboChange.type) {
      case FSTLimboDocumentChangeTypeAdded:
        [self.limboDocumentRefs addReferenceToKey:limboChange.key forID:targetID];
        [self trackLimboChange:limboChange];
        break;

      case FSTLimboDocumentChangeTypeRemoved:
        FSTLog(@"Document no longer in limbo: %@", limboChange.key);
        [self.limboDocumentRefs removeReferenceToKey:limboChange.key forID:targetID];
        break;

      default:
        FSTFail(@"Unknown limbo change type: %ld", (long)limboChange.type);
    }
  }
  [self garbageCollectLimboDocuments];
}

- (void)trackLimboChange:(FSTLimboDocumentChange *)limboChange {
  FSTDocumentKey *key = limboChange.key;

  if (!self.limboTargetsByKey[key]) {
    FSTLog(@"New document in limbo: %@", key);
    FSTTargetID limboTargetID = _targetIdGenerator.NextId();
    FSTQuery *query = [FSTQuery queryWithPath:key.path];
    FSTQueryData *queryData = [[FSTQueryData alloc] initWithQuery:query
                                                         targetID:limboTargetID
                                             listenSequenceNumber:kIrrelevantSequenceNumber
                                                          purpose:FSTQueryPurposeLimboResolution];
    self.limboKeysByTarget[@(limboTargetID)] = key;
    [self.remoteStore listenToTargetWithQueryData:queryData];
    self.limboTargetsByKey[key] = @(limboTargetID);
  }
}

/** Garbage collect the limbo documents that we no longer need to track. */
- (void)garbageCollectLimboDocuments {
  NSSet<FSTDocumentKey *> *garbage = [self.limboCollector collectGarbage];
  for (FSTDocumentKey *key in garbage) {
    FSTBoxedTargetID *limboTarget = self.limboTargetsByKey[key];
    if (!limboTarget) {
      // This target already got removed, because the query failed.
      return;
    }
    FSTTargetID limboTargetID = limboTarget.intValue;
    [self.remoteStore stopListeningToTargetID:limboTargetID];
    [self.limboTargetsByKey removeObjectForKey:key];
    [self.limboKeysByTarget removeObjectForKey:limboTarget];
  }
}

// Used for testing
- (NSDictionary<FSTDocumentKey *, FSTBoxedTargetID *> *)currentLimboDocuments {
  // Return defensive copy
  return [self.limboTargetsByKey copy];
}

- (void)userDidChange:(const User &)user {
  _currentUser = user;

  // Notify local store and emit any resulting events from swapping out the mutation queue.
  FSTMaybeDocumentDictionary *changes = [self.localStore userDidChange:user];
  [self emitNewSnapshotsWithChanges:changes remoteEvent:nil];

  // Notify remote store so it can restart its streams.
  [self.remoteStore userDidChange:user];
}

@end

NS_ASSUME_NONNULL_END<|MERGE_RESOLUTION|>--- conflicted
+++ resolved
@@ -150,11 +150,7 @@
   TargetIdGenerator _targetIdGenerator;
 
   /** Stores user completion blocks, indexed by user and FSTBatchID. */
-<<<<<<< HEAD
-  std::unordered_map<const User, NSMutableDictionary<NSNumber *, FSTVoidErrorBlock> *, HashUser>
-=======
   std::unordered_map<User, NSMutableDictionary<NSNumber *, FSTVoidErrorBlock> *, HashUser>
->>>>>>> 9fb7911e
       _mutationCompletionBlocks;
 
   User _currentUser;
