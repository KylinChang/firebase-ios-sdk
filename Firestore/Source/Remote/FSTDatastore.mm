--- conflicted
+++ resolved
@@ -239,14 +239,10 @@
                        handler:^(GCFSCommitResponse *response, NSError *_Nullable error) {
                          error = [FSTDatastore firestoreErrorForError:error];
                          [self.workerDispatchQueue dispatchAsync:^{
-<<<<<<< HEAD
                            if (error != nil && error.code == FIRFirestoreErrorCodeUnauthenticated) {
                              _credentials->InvalidateToken();
                            }
-                           FSTLog(@"RPC CommitRequest completed. Error: %@", error);
-=======
                            LOG_DEBUG("RPC CommitRequest completed. Error: %s", error);
->>>>>>> 7dbf5caa
                            [FSTDatastore logHeadersForRPC:rpc RPCName:@"CommitRequest"];
                            completion(error);
                          }];
@@ -279,14 +275,10 @@
                                error = [FSTDatastore firestoreErrorForError:error];
                                [self.workerDispatchQueue dispatchAsync:^{
                                  if (error) {
-<<<<<<< HEAD
-                                   FSTLog(@"RPC BatchGetDocuments completed. Error: %@", error);
+                                   LOG_DEBUG("RPC BatchGetDocuments completed. Error: %s", error);
                                    if (error.code == FIRFirestoreErrorCodeUnauthenticated) {
                                      _credentials->InvalidateToken();
                                    }
-=======
-                                   LOG_DEBUG("RPC BatchGetDocuments completed. Error: %s", error);
->>>>>>> 7dbf5caa
                                    [FSTDatastore logHeadersForRPC:rpc RPCName:@"BatchGetDocuments"];
                                    completion(nil, error);
                                    return;
