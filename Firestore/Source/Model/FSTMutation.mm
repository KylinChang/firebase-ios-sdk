--- conflicted
+++ resolved
@@ -32,126 +32,19 @@
 #include "Firestore/core/src/firebase/firestore/model/field_mask.h"
 #include "Firestore/core/src/firebase/firestore/model/field_path.h"
 #include "Firestore/core/src/firebase/firestore/model/field_transform.h"
-<<<<<<< HEAD
 #include "Firestore/core/src/firebase/firestore/model/precondition.h"
-=======
->>>>>>> 09917621
 #include "Firestore/core/src/firebase/firestore/model/transform_operations.h"
 
 using firebase::firestore::model::DocumentKey;
 using firebase::firestore::model::FieldMask;
 using firebase::firestore::model::FieldPath;
 using firebase::firestore::model::FieldTransform;
-<<<<<<< HEAD
 using firebase::firestore::model::Precondition;
-=======
->>>>>>> 09917621
 using firebase::firestore::model::ServerTimestampTransform;
 using firebase::firestore::model::TransformOperation;
 
 NS_ASSUME_NONNULL_BEGIN
 
-<<<<<<< HEAD
-=======
-#pragma mark - FSTPrecondition
-
-@implementation FSTPrecondition
-
-+ (FSTPrecondition *)preconditionWithExists:(BOOL)exists {
-  FSTPreconditionExists existsEnum = exists ? FSTPreconditionExistsYes : FSTPreconditionExistsNo;
-  return [[FSTPrecondition alloc] initWithUpdateTime:nil exists:existsEnum];
-}
-
-+ (FSTPrecondition *)preconditionWithUpdateTime:(FSTSnapshotVersion *)updateTime {
-  return [[FSTPrecondition alloc] initWithUpdateTime:updateTime exists:FSTPreconditionExistsNotSet];
-}
-
-+ (FSTPrecondition *)none {
-  static dispatch_once_t onceToken;
-  static FSTPrecondition *noPrecondition;
-  dispatch_once(&onceToken, ^{
-    noPrecondition =
-        [[FSTPrecondition alloc] initWithUpdateTime:nil exists:FSTPreconditionExistsNotSet];
-  });
-  return noPrecondition;
-}
-
-- (instancetype)initWithUpdateTime:(FSTSnapshotVersion *_Nullable)updateTime
-                            exists:(FSTPreconditionExists)exists {
-  if (self = [super init]) {
-    _updateTime = updateTime;
-    _exists = exists;
-  }
-  return self;
-}
-
-- (BOOL)isValidForDocument:(FSTMaybeDocument *_Nullable)maybeDoc {
-  if (self.updateTime) {
-    return
-        [maybeDoc isKindOfClass:[FSTDocument class]] && [maybeDoc.version isEqual:self.updateTime];
-  } else if (self.exists != FSTPreconditionExistsNotSet) {
-    if (self.exists == FSTPreconditionExistsYes) {
-      return [maybeDoc isKindOfClass:[FSTDocument class]];
-    } else {
-      FSTAssert(self.exists == FSTPreconditionExistsNo, @"Invalid precondition");
-      return maybeDoc == nil || [maybeDoc isKindOfClass:[FSTDeletedDocument class]];
-    }
-  } else {
-    FSTAssert(self.isNone, @"Precondition should be empty");
-    return YES;
-  }
-}
-
-- (BOOL)isNone {
-  return self.updateTime == nil && self.exists == FSTPreconditionExistsNotSet;
-}
-
-- (BOOL)isEqual:(id)other {
-  if (self == other) {
-    return YES;
-  }
-
-  if (![other isKindOfClass:[FSTPrecondition class]]) {
-    return NO;
-  }
-
-  FSTPrecondition *otherPrecondition = (FSTPrecondition *)other;
-  // Compare references to cover nil equality
-  return (self.updateTime == otherPrecondition.updateTime ||
-          [self.updateTime isEqual:otherPrecondition.updateTime]) &&
-         self.exists == otherPrecondition.exists;
-}
-
-- (NSUInteger)hash {
-  NSUInteger hash = [self.updateTime hash];
-  hash = hash * 31 + self.exists;
-  return hash;
-}
-
-- (NSString *)description {
-  if (self.isNone) {
-    return @"<FSTPrecondition <none>>";
-  } else {
-    NSString *existsString;
-    switch (self.exists) {
-      case FSTPreconditionExistsYes:
-        existsString = @"yes";
-        break;
-      case FSTPreconditionExistsNo:
-        existsString = @"no";
-        break;
-      default:
-        existsString = @"<not-set>";
-        break;
-    }
-    return [NSString stringWithFormat:@"<FSTPrecondition updateTime=%@ exists=%@>", self.updateTime,
-                                      existsString];
-  }
-}
-
-@end
-
->>>>>>> 09917621
 #pragma mark - FSTMutationResult
 
 @implementation FSTMutationResult
@@ -389,12 +282,7 @@
   // NOTE: We set a precondition of exists: true as a safety-check, since we always combine
   // FSTTransformMutations with a FSTSetMutation or FSTPatchMutation which (if successful) should
   // end up with an existing document.
-<<<<<<< HEAD
   if (self = [super initWithKey:std::move(key) precondition:Precondition::Exists(true)]) {
-=======
-  if (self = [super initWithKey:std::move(key)
-                   precondition:[FSTPrecondition preconditionWithExists:YES]]) {
->>>>>>> 09917621
     _fieldTransforms = std::move(fieldTransforms);
   }
   return self;
@@ -415,20 +303,12 @@
   FSTTransformMutation *otherMutation = (FSTTransformMutation *)other;
   return [self.key isEqual:otherMutation.key] &&
          self.fieldTransforms == otherMutation.fieldTransforms &&
-<<<<<<< HEAD
          self.precondition == otherMutation.precondition;
-=======
-         [self.precondition isEqual:otherMutation.precondition];
->>>>>>> 09917621
 }
 
 - (NSUInteger)hash {
   NSUInteger result = [self.key hash];
-<<<<<<< HEAD
   result = 31 * result + self.precondition.Hash();
-=======
-  result = 31 * result + [self.precondition hash];
->>>>>>> 09917621
   for (const auto &transform : self.fieldTransforms) {
     result = 31 * result + transform.Hash();
   }
@@ -436,21 +316,13 @@
 }
 
 - (NSString *)description {
-<<<<<<< HEAD
-  std::string fieldTransforms = "";
-=======
   std::string fieldTransforms;
->>>>>>> 09917621
   for (const auto &transform : self.fieldTransforms) {
     fieldTransforms += " " + transform.path().CanonicalString();
   }
   return [NSString stringWithFormat:@"<FSTTransformMutation key=%s transforms=%s precondition=%@>",
                                     self.key.ToString().c_str(), fieldTransforms.c_str(),
-<<<<<<< HEAD
                                     self.precondition.description()];
-=======
-                                    self.precondition];
->>>>>>> 09917621
 }
 
 - (nullable FSTMaybeDocument *)applyTo:(nullable FSTMaybeDocument *)maybeDoc
@@ -500,11 +372,7 @@
                                                           writeTime:(FIRTimestamp *)localWriteTime {
   NSMutableArray<FSTFieldValue *> *transformResults = [NSMutableArray array];
   for (const FieldTransform &fieldTransform : self.fieldTransforms) {
-<<<<<<< HEAD
-    if (fieldTransform.transform()->type() == TransformOperation::Type::ServerTimestamp) {
-=======
     if (fieldTransform.transformation()->type() == TransformOperation::Type::ServerTimestamp) {
->>>>>>> 09917621
       FSTFieldValue *previousValue = nil;
 
       if ([baseDocument isMemberOfClass:[FSTDocument class]]) {
@@ -515,11 +383,7 @@
           addObject:[FSTServerTimestampValue serverTimestampValueWithLocalWriteTime:localWriteTime
                                                                       previousValue:previousValue]];
     } else {
-<<<<<<< HEAD
-      FSTFail(@"Encountered unknown transform: %d type", fieldTransform.transform()->type());
-=======
       FSTFail(@"Encountered unknown transform: %d type", fieldTransform.transformation()->type());
->>>>>>> 09917621
     }
   }
   return transformResults;
@@ -532,11 +396,7 @@
 
   for (NSUInteger i = 0; i < self.fieldTransforms.size(); i++) {
     const FieldTransform &fieldTransform = self.fieldTransforms[i];
-<<<<<<< HEAD
-    const TransformOperation *transform = fieldTransform.transform();
-=======
     const TransformOperation *transform = fieldTransform.transformation();
->>>>>>> 09917621
     const FieldPath &fieldPath = fieldTransform.path();
     if (transform->type() == TransformOperation::Type::ServerTimestamp) {
       objectValue = [objectValue objectBySettingValue:transformResults[i] forPath:fieldPath];
