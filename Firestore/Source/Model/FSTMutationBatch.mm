--- conflicted
+++ resolved
@@ -103,11 +103,7 @@
               "Mismatch between mutations length (%s) and results length (%s)", _mutations.size(),
               mutationBatchResult.mutationResults.size());
 
-<<<<<<< HEAD
-  for (int i = 0; i < _mutations.size(); i++) {
-=======
   for (size_t i = 0; i < _mutations.size(); i++) {
->>>>>>> 3501b449
     FSTMutation *mutation = _mutations[i];
     FSTMutationResult *mutationResult = mutationBatchResult.mutationResults[i];
     if (mutation.key == documentKey) {
@@ -197,11 +193,7 @@
 
   DocumentVersionMap docVersions;
   std::vector<FSTMutation *> mutations = batch.mutations;
-<<<<<<< HEAD
-  for (int i = 0; i < mutations.size(); i++) {
-=======
   for (size_t i = 0; i < mutations.size(); i++) {
->>>>>>> 3501b449
     absl::optional<SnapshotVersion> version = mutationResults[i].version;
     if (!version) {
       // deletes don't have a version, so we substitute the commitVersion
