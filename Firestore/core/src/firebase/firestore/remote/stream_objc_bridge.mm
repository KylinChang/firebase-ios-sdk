/*
 * Copyright 2018 Google
 *
 * Licensed under the Apache License, Version 2.0 (the "License");
 * you may not use this file except in compliance with the License.
 * You may obtain a copy of the License at
 *
 *      http://www.apache.org/licenses/LICENSE-2.0
 *
 * Unless required by applicable law or agreed to in writing, software
 * distributed under the License is distributed on an "AS IS" BASIS,
 * WITHOUT WARRANTIES OR CONDITIONS OF ANY KIND, either express or implied.
 * See the License for the specific language governing permissions and
 * limitations under the License.
 */

#include "Firestore/core/src/firebase/firestore/remote/stream_objc_bridge.h"

#include <iomanip>
#include <sstream>
#include <vector>

#import "Firestore/Source/API/FIRFirestore+Internal.h"

#include "Firestore/core/src/firebase/firestore/model/snapshot_version.h"
#include "Firestore/core/src/firebase/firestore/util/error_apple.h"
#include "Firestore/core/src/firebase/firestore/util/hard_assert.h"
#include "Firestore/core/src/firebase/firestore/util/string_apple.h"
#include "grpcpp/support/status.h"

namespace firebase {
namespace firestore {
namespace remote {
namespace bridge {

using model::TargetId;
using model::SnapshotVersion;
using util::MakeString;
using util::MakeNSError;
using util::Status;
using util::StringFormat;

namespace {

std::string ToHexString(const grpc::ByteBuffer& buffer) {
  std::vector<grpc::Slice> slices;
  grpc::Status status = buffer.Dump(&slices);

  std::stringstream output;
  // The output will look like "0x00 0x0a"
  output << std::hex << std::setfill('0') << std::setw(2);
  for (const auto& slice : slices) {
    for (uint8_t c : slice) {
      output << "0x" << static_cast<int>(c) << " ";
    }
  }

  return output.str();
}

NSData* ConvertToNsData(const grpc::ByteBuffer& buffer) {
  std::vector<grpc::Slice> slices;
  grpc::Status status = buffer.Dump(&slices);
  HARD_ASSERT(status.ok(), "Trying to convert an invalid grpc::ByteBuffer");

  if (slices.size() == 1) {
    return [NSData dataWithBytes:slices.front().begin()
                          length:slices.front().size()];
  } else {
    NSMutableData* data = [NSMutableData dataWithCapacity:buffer.Length()];
    for (const auto& slice : slices) {
      [data appendBytes:slice.begin() length:slice.size()];
    }
    return data;
  }
}

grpc::ByteBuffer ConvertToByteBuffer(NSData* data) {
  grpc::Slice slice{[data bytes], [data length]};
  return grpc::ByteBuffer{&slice, 1};
}

// Note: `StatusOr` cannot be used with ARC-managed objects.
template <typename Proto>
Proto* ToProto(const grpc::ByteBuffer& message, Status* out_status) {
  NSError* error = nil;
  Proto* proto = [Proto parseFromData:ConvertToNsData(message) error:&error];
  if (!error) {
    *out_status = Status::OK();
    return proto;
  }

  std::string error_description = StringFormat(
      "Unable to parse response from the server.\n"
      "Underlying error: %s\n"
      "Expected class: %s\n"
      "Received value: %s\n",
      error, [Proto class], ToHexString(message));

  *out_status = {FirestoreErrorCode::Internal, error_description};
  return nil;
}

}  // namespace

bool IsLoggingEnabled() {
  return [FIRFirestore isLoggingEnabled];
}

// WatchStreamSerializer

GCFSListenRequest* WatchStreamSerializer::CreateWatchRequest(
    FSTQueryData* query) const {
  GCFSListenRequest* request = [GCFSListenRequest message];
  request.database = [serializer_ encodedDatabaseID];
  request.addTarget = [serializer_ encodedTarget:query];
  request.labels = [serializer_ encodedListenRequestLabelsForQueryData:query];
  return request;
}

GCFSListenRequest* WatchStreamSerializer::CreateUnwatchRequest(
    TargetId target_id) const {
  GCFSListenRequest* request = [GCFSListenRequest message];
  request.database = [serializer_ encodedDatabaseID];
  request.removeTarget = target_id;
  return request;
}

grpc::ByteBuffer WatchStreamSerializer::ToByteBuffer(
    GCFSListenRequest* request) {
  return ConvertToByteBuffer([request data]);
}

GCFSListenResponse* WatchStreamSerializer::ParseResponse(
    const grpc::ByteBuffer& message, Status* out_status) const {
  return ToProto<GCFSListenResponse>(message, out_status);
}

FSTWatchChange* WatchStreamSerializer::ToWatchChange(
    GCFSListenResponse* proto) const {
  return [serializer_ decodedWatchChange:proto];
}

SnapshotVersion WatchStreamSerializer::ToSnapshotVersion(
    GCFSListenResponse* proto) const {
  return [serializer_ versionFromListenResponse:proto];
}

NSString* WatchStreamSerializer::Describe(GCFSListenRequest* request) {
  return [request description];
}

NSString* WatchStreamSerializer::Describe(GCFSListenResponse* response) {
  return [response description];
}

// WriteStreamSerializer

void WriteStreamSerializer::UpdateLastStreamToken(GCFSWriteResponse* proto) {
  last_stream_token_ = proto.streamToken;
}

GCFSWriteRequest* WriteStreamSerializer::CreateHandshake() const {
  // The initial request cannot contain mutations, but must contain a projectID.
  GCFSWriteRequest* request = [GCFSWriteRequest message];
  request.database = [serializer_ encodedDatabaseID];
  return request;
}

GCFSWriteRequest* WriteStreamSerializer::CreateWriteMutationsRequest(
    NSArray<FSTMutation*>* mutations) const {
  NSMutableArray<GCFSWrite*>* protos =
      [NSMutableArray arrayWithCapacity:mutations.count];
  for (FSTMutation* mutation in mutations) {
    [protos addObject:[serializer_ encodedMutation:mutation]];
  };

  GCFSWriteRequest* request = [GCFSWriteRequest message];
  request.writesArray = protos;
  request.streamToken = last_stream_token_;

  return request;
}

grpc::ByteBuffer WriteStreamSerializer::ToByteBuffer(
    GCFSWriteRequest* request) {
  return ConvertToByteBuffer([request data]);
}

GCFSWriteResponse* WriteStreamSerializer::ParseResponse(
    const grpc::ByteBuffer& message, Status* out_status) const {
  return ToProto<GCFSWriteResponse>(message, out_status);
}

model::SnapshotVersion WriteStreamSerializer::ToCommitVersion(
    GCFSWriteResponse* proto) const {
  return [serializer_ decodedVersion:proto.commitTime];
}

NSArray<FSTMutationResult*>* WriteStreamSerializer::ToMutationResults(
<<<<<<< HEAD
    GCFSWriteResponse* proto) const {
  NSMutableArray<GCFSWriteResult*>* protos = proto.writeResultsArray;
  NSMutableArray<FSTMutationResult*>* results =
      [NSMutableArray arrayWithCapacity:protos.count];
  for (GCFSWriteResult* proto in protos) {
=======
    GCFSWriteResponse* response) const {
  NSMutableArray<GCFSWriteResult*>* responses = response.writeResultsArray;
  NSMutableArray<FSTMutationResult*>* results =
      [NSMutableArray arrayWithCapacity:responses.count];
  for (GCFSWriteResult* proto in responses) {
>>>>>>> ebeb668d
    [results addObject:[serializer_ decodedMutationResult:proto]];
  };
  return results;
}

NSString* WriteStreamSerializer::Describe(GCFSWriteRequest* request) {
  return [request description];
}

NSString* WriteStreamSerializer::Describe(GCFSWriteResponse* response) {
  return [response description];
}

// WatchStreamDelegate

void WatchStreamDelegate::NotifyDelegateOnOpen() {
  [delegate_ watchStreamDidOpen];
}

void WatchStreamDelegate::NotifyDelegateOnChange(
    FSTWatchChange* change, const model::SnapshotVersion& snapshot_version) {
  [delegate_ watchStreamDidChange:change snapshotVersion:snapshot_version];
}

void WatchStreamDelegate::NotifyDelegateOnClose(const Status& status) {
  [delegate_ watchStreamWasInterruptedWithError:MakeNSError(status)];
}

// WriteStreamDelegate

void WriteStreamDelegate::NotifyDelegateOnOpen() {
  [delegate_ writeStreamDidOpen];
}

void WriteStreamDelegate::NotifyDelegateOnHandshakeComplete() {
  [delegate_ writeStreamDidCompleteHandshake];
}

void WriteStreamDelegate::NotifyDelegateOnCommit(
    const SnapshotVersion& commit_version,
    NSArray<FSTMutationResult*>* results) {
  [delegate_ writeStreamDidReceiveResponseWithVersion:commit_version
                                      mutationResults:results];
}

void WriteStreamDelegate::NotifyDelegateOnClose(const Status& status) {
  [delegate_ writeStreamWasInterruptedWithError:MakeNSError(status)];
}

}  // namespace bridge
}  // namespace remote
}  // namespace firestore
}  // namespace firebase<|MERGE_RESOLUTION|>--- conflicted
+++ resolved
@@ -198,19 +198,11 @@
 }
 
 NSArray<FSTMutationResult*>* WriteStreamSerializer::ToMutationResults(
-<<<<<<< HEAD
-    GCFSWriteResponse* proto) const {
-  NSMutableArray<GCFSWriteResult*>* protos = proto.writeResultsArray;
-  NSMutableArray<FSTMutationResult*>* results =
-      [NSMutableArray arrayWithCapacity:protos.count];
-  for (GCFSWriteResult* proto in protos) {
-=======
     GCFSWriteResponse* response) const {
   NSMutableArray<GCFSWriteResult*>* responses = response.writeResultsArray;
   NSMutableArray<FSTMutationResult*>* results =
       [NSMutableArray arrayWithCapacity:responses.count];
   for (GCFSWriteResult* proto in responses) {
->>>>>>> ebeb668d
     [results addObject:[serializer_ decodedMutationResult:proto]];
   };
   return results;
