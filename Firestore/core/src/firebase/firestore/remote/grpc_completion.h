--- conflicted
+++ resolved
@@ -72,15 +72,9 @@
    */
   using Callback = std::function<void(bool, const GrpcCompletion*)>;
 
-<<<<<<< HEAD
-  GrpcCompletion(util::AsyncQueue* firestore_queue,
-                 Callback&& callback,
-                 Tag tag);
-=======
   GrpcCompletion(Type type,
                  util::AsyncQueue* firestore_queue,
                  Callback&& callback);
->>>>>>> 0a6f29a7
 
   /**
    * Marks the `GrpcCompletion` as having come back from the gRPC completion
@@ -117,13 +111,8 @@
     return &status_;
   }
 
-<<<<<<< HEAD
-  Tag tag() const {
-    return tag_;
-=======
   Type type() const {
     return type_;
->>>>>>> 0a6f29a7
   }
 
  private:
@@ -143,11 +132,7 @@
   std::promise<void> off_queue_;
   std::future<void> off_queue_future_;
 
-<<<<<<< HEAD
-  Tag tag_{};
-=======
   Type type_{};
->>>>>>> 0a6f29a7
 };
 
 }  // namespace remote
