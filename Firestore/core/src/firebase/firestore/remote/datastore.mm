/*
 * Copyright 2018 Google
 *
 * Licensed under the Apache License, Version 2.0 (the "License");
 * you may not use this file except in compliance with the License.
 * You may obtain a copy of the License at
 *
 *      http://www.apache.org/licenses/LICENSE-2.0
 *
 * Unless required by applicable law or agreed to in writing, software
 * distributed under the License is distributed on an "AS IS" BASIS,
 * WITHOUT WARRANTIES OR CONDITIONS OF ANY KIND, either express or implied.
 * See the License for the specific language governing permissions and
 * limitations under the License.
 */

#include "Firestore/core/src/firebase/firestore/remote/datastore.h"

#include <unordered_set>
#include <utility>

#include "Firestore/core/include/firebase/firestore/firestore_errors.h"
#include "Firestore/core/src/firebase/firestore/auth/credentials_provider.h"
#include "Firestore/core/src/firebase/firestore/auth/token.h"
#include "Firestore/core/src/firebase/firestore/core/database_info.h"
#include "Firestore/core/src/firebase/firestore/remote/connectivity_monitor.h"
#include "Firestore/core/src/firebase/firestore/remote/grpc_completion.h"
#include "Firestore/core/src/firebase/firestore/remote/grpc_stream.h"
#include "Firestore/core/src/firebase/firestore/remote/grpc_streaming_reader.h"
#include "Firestore/core/src/firebase/firestore/remote/grpc_unary_call.h"
#include "Firestore/core/src/firebase/firestore/util/error_apple.h"
#include "Firestore/core/src/firebase/firestore/util/executor_libdispatch.h"
#include "Firestore/core/src/firebase/firestore/util/hard_assert.h"
#include "Firestore/core/src/firebase/firestore/util/log.h"
#include "Firestore/core/src/firebase/firestore/util/statusor.h"
#include "absl/memory/memory.h"
#include "absl/strings/str_cat.h"

namespace firebase {
namespace firestore {
namespace remote {

using auth::CredentialsProvider;
using auth::Token;
using core::DatabaseInfo;
using model::DocumentKey;
using util::AsyncQueue;
using util::Status;
using util::StatusOr;
using util::internal::Executor;
using util::internal::ExecutorLibdispatch;

namespace {

const auto kRpcNameCommit = "/google.firestore.v1beta1.Firestore/Commit";
const auto kRpcNameLookup =
    "/google.firestore.v1beta1.Firestore/BatchGetDocuments";

std::unique_ptr<Executor> CreateExecutor() {
  auto queue = dispatch_queue_create("com.google.firebase.firestore.rpc",
                                     DISPATCH_QUEUE_SERIAL);
  return absl::make_unique<ExecutorLibdispatch>(queue);
}

std::string MakeString(grpc::string_ref grpc_str) {
  return {grpc_str.begin(), grpc_str.size()};
}

absl::string_view MakeStringView(grpc::string_ref grpc_str) {
  return {grpc_str.begin(), grpc_str.size()};
}

void LogGrpcCallFinished(absl::string_view rpc_name,
<<<<<<< HEAD
                         GrpcCallInterface *call,
                         const Status &status) {
=======
                         GrpcCall* call,
                         const Status& status) {
>>>>>>> 0a6f29a7
  LOG_DEBUG("RPC %s completed. Error: %s: %s", rpc_name, status.code(),
            status.error_message());
  if (bridge::IsLoggingEnabled()) {
    auto headers =
        Datastore::GetWhitelistedHeadersAsString(call->GetResponseHeaders());
    LOG_DEBUG("RPC %s returned headers (whitelisted): %s", rpc_name, headers);
  }
}

}  // namespace

Datastore::Datastore(const DatabaseInfo& database_info,
                     AsyncQueue* worker_queue,
                     CredentialsProvider* credentials,
                     FSTSerializerBeta* serializer)
    : worker_queue_{NOT_NULL(worker_queue)},
      credentials_{credentials},
      rpc_executor_{CreateExecutor()},
      connectivity_monitor_{ConnectivityMonitor::Create(worker_queue)},
      grpc_connection_{database_info, worker_queue, &grpc_queue_,
                       connectivity_monitor_.get()},
      serializer_bridge_{NOT_NULL(serializer)} {
  rpc_executor_->Execute([this] { PollGrpcQueue(); });
}

void Datastore::Shutdown() {
  // Order matters here: shutting down `grpc_connection_`, which will quickly
  // finish any pending gRPC calls, must happen before shutting down the gRPC
  // queue.
  grpc_connection_.Shutdown();

  // `grpc::CompletionQueue::Next` will only return `false` once `Shutdown` has
  // been called and all submitted tags have been extracted. Without this call,
  // `rpc_executor_` will never finish.
  grpc_queue_.Shutdown();
  // Drain the executor to make sure it extracted all the operations from gRPC
  // completion queue.
  rpc_executor_->ExecuteBlocking([] {});
}

void Datastore::PollGrpcQueue() {
  HARD_ASSERT(rpc_executor_->IsCurrentExecutor(),
              "PollGrpcQueue should only be called on the "
              "dedicated Datastore executor");

  void* tag = nullptr;
  bool ok = false;
  while (grpc_queue_.Next(&tag, &ok)) {
    auto completion = static_cast<GrpcCompletion*>(tag);
    // While it's valid in principle, we never deliberately pass a null pointer
    // to gRPC completion queue and expect it back. This assertion might be
    // relaxed if necessary.
    HARD_ASSERT(tag, "gRPC queue returned a null tag");
    completion->Complete(ok);
  }
}

std::shared_ptr<WatchStream> Datastore::CreateWatchStream(
    id<FSTWatchStreamDelegate> delegate) {
  return std::make_shared<WatchStream>(worker_queue_, credentials_,
                                       serializer_bridge_.GetSerializer(),
                                       &grpc_connection_, delegate);
}

std::shared_ptr<WriteStream> Datastore::CreateWriteStream(
    id<FSTWriteStreamDelegate> delegate) {
  return std::make_shared<WriteStream>(worker_queue_, credentials_,
                                       serializer_bridge_.GetSerializer(),
                                       &grpc_connection_, delegate);
}

<<<<<<< HEAD
void Datastore::CommitMutations(NSArray<FSTMutation *> *mutations,
=======
void Datastore::CommitMutations(NSArray<FSTMutation*>* mutations,
>>>>>>> 0a6f29a7
                                FSTVoidErrorBlock completion) {
  grpc::ByteBuffer message = serializer_bridge_.ToByteBuffer(
      serializer_bridge_.CreateCommitRequest(mutations));

  ResumeRpcWithCredentials(
<<<<<<< HEAD
      [this, message, completion](const StatusOr<Token> &maybe_credentials) {
=======
      [this, message, completion](const StatusOr<Token>& maybe_credentials) {
>>>>>>> 0a6f29a7
        if (!maybe_credentials.ok()) {
          completion(util::MakeNSError(maybe_credentials.status()));
          return;
        }
        CommitMutationsWithCredentials(maybe_credentials.ValueOrDie(), message,
                                       completion);
      });
}

<<<<<<< HEAD
void Datastore::CommitMutationsWithCredentials(const Token &token,
                                               const grpc::ByteBuffer &message,
                                               FSTVoidErrorBlock completion) {
  std::unique_ptr<GrpcUnaryCall> call_owning = grpc_connection_.CreateUnaryCall(
      kRpcNameCommit, token, std::move(message));
  GrpcUnaryCall *call = call_owning.get();
  active_calls_.push_back(std::move(call_owning));

  call->Start(
      [this, call, completion](const StatusOr<grpc::ByteBuffer> &result) {
=======
void Datastore::CommitMutationsWithCredentials(const Token& token,
                                               const grpc::ByteBuffer& message,
                                               FSTVoidErrorBlock completion) {
  std::unique_ptr<GrpcUnaryCall> call_owning = grpc_connection_.CreateUnaryCall(
      kRpcNameCommit, token, std::move(message));
  GrpcUnaryCall* call = call_owning.get();
  active_calls_.push_back(std::move(call_owning));

  call->Start(
      [this, call, completion](const StatusOr<grpc::ByteBuffer>& result) {
>>>>>>> 0a6f29a7
        LogGrpcCallFinished("CommitRequest", call, result.status());
        HandleCallStatus(result.status());

        OnCommitMutationsResponse(result, completion);

        RemoveGrpcCall(call);
      });
}

void Datastore::OnCommitMutationsResponse(
<<<<<<< HEAD
    const StatusOr<grpc::ByteBuffer> &result, FSTVoidErrorBlock completion) {
=======
    const StatusOr<grpc::ByteBuffer>& result, FSTVoidErrorBlock completion) {
>>>>>>> 0a6f29a7
  if (result.ok()) {
    completion(/*Response is deliberately ignored*/ nil);
  } else {
    completion(util::MakeNSError(result.status()));
  }
}

void Datastore::LookupDocuments(
    const std::vector<DocumentKey>& keys,
    FSTVoidMaybeDocumentArrayErrorBlock completion) {
  grpc::ByteBuffer message = serializer_bridge_.ToByteBuffer(
      serializer_bridge_.CreateLookupRequest(keys));

  ResumeRpcWithCredentials(
      [this, message, completion](const StatusOr<Token>& maybe_credentials) {
        if (!maybe_credentials.ok()) {
          completion(nil, util::MakeNSError(maybe_credentials.status()));
          return;
        }
        LookupDocumentsWithCredentials(maybe_credentials.ValueOrDie(), message,
                                       completion);
      });
}

void Datastore::LookupDocumentsWithCredentials(
    const Token& token,
    const grpc::ByteBuffer& message,
    FSTVoidMaybeDocumentArrayErrorBlock completion) {
  std::unique_ptr<GrpcStreamingReader> call_owning =
      grpc_connection_.CreateStreamingReader(kRpcNameLookup, token,
                                             std::move(message));
<<<<<<< HEAD
  GrpcStreamingReader *call = call_owning.get();
  active_calls_.push_back(std::move(call_owning));

  call->Start([this, call, completion](
                  const StatusOr<std::vector<grpc::ByteBuffer>> &result) {
=======
  GrpcStreamingReader* call = call_owning.get();
  active_calls_.push_back(std::move(call_owning));

  call->Start([this, call, completion](
                  const StatusOr<std::vector<grpc::ByteBuffer>>& result) {
>>>>>>> 0a6f29a7
    LogGrpcCallFinished("BatchGetDocuments", call, result.status());
    HandleCallStatus(result.status());

    OnLookupDocumentsResponse(result, completion);

    RemoveGrpcCall(call);
  });
}

void Datastore::OnLookupDocumentsResponse(
<<<<<<< HEAD
    const StatusOr<std::vector<grpc::ByteBuffer>> &result,
=======
    const StatusOr<std::vector<grpc::ByteBuffer>>& result,
>>>>>>> 0a6f29a7
    FSTVoidMaybeDocumentArrayErrorBlock completion) {
  if (!result.ok()) {
    completion(nil, util::MakeNSError(result.status()));
    return;
  }

  Status parse_status;
  std::vector<grpc::ByteBuffer> responses = std::move(result).ValueOrDie();
  NSArray<FSTMaybeDocument*>* docs =
      serializer_bridge_.MergeLookupResponses(responses, &parse_status);
  if (parse_status.ok()) {
    completion(docs, nil);
  } else {
    completion(nil, util::MakeNSError(parse_status));
  }
}

void Datastore::ResumeRpcWithCredentials(const OnCredentials& on_credentials) {
  // Auth may outlive Firestore
  std::weak_ptr<Datastore> weak_this{shared_from_this()};

  credentials_->GetToken(
      [weak_this, on_credentials](const StatusOr<Token>& result) {
        auto strong_this = weak_this.lock();
        if (!strong_this) {
          return;
        }

        strong_this->worker_queue_->EnqueueRelaxed(
            [weak_this, result, on_credentials] {
              auto strong_this = weak_this.lock();
              if (!strong_this) {
                return;
              }

              on_credentials(result);
            });
      });
}

void Datastore::HandleCallStatus(const Status& status) {
  if (status.code() == FirestoreErrorCode::Unauthenticated) {
    credentials_->InvalidateToken();
  }
}

<<<<<<< HEAD
void Datastore::RemoveGrpcCall(GrpcCallInterface *to_remove) {
  auto found =
      std::find_if(active_calls_.begin(), active_calls_.end(),
                   [to_remove](const std::unique_ptr<GrpcCallInterface> &call) {
                     return call.get() == to_remove;
                   });
=======
void Datastore::RemoveGrpcCall(GrpcCall* to_remove) {
  auto found = std::find_if(active_calls_.begin(), active_calls_.end(),
                            [to_remove](const std::unique_ptr<GrpcCall>& call) {
                              return call.get() == to_remove;
                            });
>>>>>>> 0a6f29a7
  HARD_ASSERT(found != active_calls_.end(), "Missing gRPC call");
  active_calls_.erase(found);
}

std::string Datastore::GetWhitelistedHeadersAsString(
<<<<<<< HEAD
    const GrpcCallInterface::MetadataT &headers) {
=======
    const GrpcCall::Metadata& headers) {
>>>>>>> 0a6f29a7
  static std::unordered_set<std::string> whitelist = {
      "date", "x-google-backends", "x-google-netmon-label", "x-google-service",
      "x-google-gfe-request-trace"};

  std::string result;
  for (const auto& kv : headers) {
    if (whitelist.find(MakeString(kv.first)) != whitelist.end()) {
      absl::StrAppend(&result, MakeStringView(kv.first), ": ",
                      MakeStringView(kv.second), "\n");
    }
  }
  return result;
}

}  // namespace remote
}  // namespace firestore
}  // namespace firebase<|MERGE_RESOLUTION|>--- conflicted
+++ resolved
@@ -71,13 +71,8 @@
 }
 
 void LogGrpcCallFinished(absl::string_view rpc_name,
-<<<<<<< HEAD
-                         GrpcCallInterface *call,
-                         const Status &status) {
-=======
                          GrpcCall* call,
                          const Status& status) {
->>>>>>> 0a6f29a7
   LOG_DEBUG("RPC %s completed. Error: %s: %s", rpc_name, status.code(),
             status.error_message());
   if (bridge::IsLoggingEnabled()) {
@@ -149,21 +144,13 @@
                                        &grpc_connection_, delegate);
 }
 
-<<<<<<< HEAD
-void Datastore::CommitMutations(NSArray<FSTMutation *> *mutations,
-=======
 void Datastore::CommitMutations(NSArray<FSTMutation*>* mutations,
->>>>>>> 0a6f29a7
                                 FSTVoidErrorBlock completion) {
   grpc::ByteBuffer message = serializer_bridge_.ToByteBuffer(
       serializer_bridge_.CreateCommitRequest(mutations));
 
   ResumeRpcWithCredentials(
-<<<<<<< HEAD
-      [this, message, completion](const StatusOr<Token> &maybe_credentials) {
-=======
       [this, message, completion](const StatusOr<Token>& maybe_credentials) {
->>>>>>> 0a6f29a7
         if (!maybe_credentials.ok()) {
           completion(util::MakeNSError(maybe_credentials.status()));
           return;
@@ -173,18 +160,6 @@
       });
 }
 
-<<<<<<< HEAD
-void Datastore::CommitMutationsWithCredentials(const Token &token,
-                                               const grpc::ByteBuffer &message,
-                                               FSTVoidErrorBlock completion) {
-  std::unique_ptr<GrpcUnaryCall> call_owning = grpc_connection_.CreateUnaryCall(
-      kRpcNameCommit, token, std::move(message));
-  GrpcUnaryCall *call = call_owning.get();
-  active_calls_.push_back(std::move(call_owning));
-
-  call->Start(
-      [this, call, completion](const StatusOr<grpc::ByteBuffer> &result) {
-=======
 void Datastore::CommitMutationsWithCredentials(const Token& token,
                                                const grpc::ByteBuffer& message,
                                                FSTVoidErrorBlock completion) {
@@ -195,7 +170,6 @@
 
   call->Start(
       [this, call, completion](const StatusOr<grpc::ByteBuffer>& result) {
->>>>>>> 0a6f29a7
         LogGrpcCallFinished("CommitRequest", call, result.status());
         HandleCallStatus(result.status());
 
@@ -206,11 +180,7 @@
 }
 
 void Datastore::OnCommitMutationsResponse(
-<<<<<<< HEAD
-    const StatusOr<grpc::ByteBuffer> &result, FSTVoidErrorBlock completion) {
-=======
     const StatusOr<grpc::ByteBuffer>& result, FSTVoidErrorBlock completion) {
->>>>>>> 0a6f29a7
   if (result.ok()) {
     completion(/*Response is deliberately ignored*/ nil);
   } else {
@@ -242,19 +212,11 @@
   std::unique_ptr<GrpcStreamingReader> call_owning =
       grpc_connection_.CreateStreamingReader(kRpcNameLookup, token,
                                              std::move(message));
-<<<<<<< HEAD
-  GrpcStreamingReader *call = call_owning.get();
-  active_calls_.push_back(std::move(call_owning));
-
-  call->Start([this, call, completion](
-                  const StatusOr<std::vector<grpc::ByteBuffer>> &result) {
-=======
   GrpcStreamingReader* call = call_owning.get();
   active_calls_.push_back(std::move(call_owning));
 
   call->Start([this, call, completion](
                   const StatusOr<std::vector<grpc::ByteBuffer>>& result) {
->>>>>>> 0a6f29a7
     LogGrpcCallFinished("BatchGetDocuments", call, result.status());
     HandleCallStatus(result.status());
 
@@ -265,11 +227,7 @@
 }
 
 void Datastore::OnLookupDocumentsResponse(
-<<<<<<< HEAD
-    const StatusOr<std::vector<grpc::ByteBuffer>> &result,
-=======
     const StatusOr<std::vector<grpc::ByteBuffer>>& result,
->>>>>>> 0a6f29a7
     FSTVoidMaybeDocumentArrayErrorBlock completion) {
   if (!result.ok()) {
     completion(nil, util::MakeNSError(result.status()));
@@ -316,30 +274,17 @@
   }
 }
 
-<<<<<<< HEAD
-void Datastore::RemoveGrpcCall(GrpcCallInterface *to_remove) {
-  auto found =
-      std::find_if(active_calls_.begin(), active_calls_.end(),
-                   [to_remove](const std::unique_ptr<GrpcCallInterface> &call) {
-                     return call.get() == to_remove;
-                   });
-=======
 void Datastore::RemoveGrpcCall(GrpcCall* to_remove) {
   auto found = std::find_if(active_calls_.begin(), active_calls_.end(),
                             [to_remove](const std::unique_ptr<GrpcCall>& call) {
                               return call.get() == to_remove;
                             });
->>>>>>> 0a6f29a7
   HARD_ASSERT(found != active_calls_.end(), "Missing gRPC call");
   active_calls_.erase(found);
 }
 
 std::string Datastore::GetWhitelistedHeadersAsString(
-<<<<<<< HEAD
-    const GrpcCallInterface::MetadataT &headers) {
-=======
     const GrpcCall::Metadata& headers) {
->>>>>>> 0a6f29a7
   static std::unordered_set<std::string> whitelist = {
       "date", "x-google-backends", "x-google-netmon-label", "x-google-service",
       "x-google-gfe-request-trace"};
