/*
 * Copyright 2018 Google
 *
 * Licensed under the Apache License, Version 2.0 (the "License");
 * you may not use this file except in compliance with the License.
 * You may obtain a copy of the License at
 *
 *      http://www.apache.org/licenses/LICENSE-2.0
 *
 * Unless required by applicable law or agreed to in writing, software
 * distributed under the License is distributed on an "AS IS" BASIS,
 * WITHOUT WARRANTIES OR CONDITIONS OF ANY KIND, either express or implied.
 * See the License for the specific language governing permissions and
 * limitations under the License.
 */

#include "Firestore/core/src/firebase/firestore/remote/grpc_connection.h"

#include <algorithm>
#include <string>
#include <utility>

#include "Firestore/core/include/firebase/firestore/firestore_errors.h"
#include "Firestore/core/src/firebase/firestore/auth/token.h"
#include "Firestore/core/src/firebase/firestore/model/database_id.h"
#include "Firestore/core/src/firebase/firestore/util/hard_assert.h"
#include "Firestore/core/src/firebase/firestore/util/log.h"
#include "Firestore/core/src/firebase/firestore/util/string_format.h"
#include "absl/memory/memory.h"
#include "grpcpp/create_channel.h"

#import "Firestore/Source/API/FIRFirestoreVersion.h"

namespace firebase {
namespace firestore {
namespace remote {

using auth::Token;
using core::DatabaseInfo;
using model::DatabaseId;
using util::Status;
using util::StringFormat;

namespace {

const char* const kXGoogAPIClientHeader = "x-goog-api-client";
const char* const kGoogleCloudResourcePrefix = "google-cloud-resource-prefix";

std::string MakeString(absl::string_view view) {
  return view.data() ? std::string{view.data(), view.size()} : std::string{};
}

}  // namespace

<<<<<<< HEAD
GrpcConnection::GrpcConnection(
    const DatabaseInfo& database_info,
    util::AsyncQueue* worker_queue,
    grpc::CompletionQueue* grpc_queue,
    std::unique_ptr<ConnectivityMonitor> connectivity_monitor)
=======
GrpcConnection::GrpcConnection(const DatabaseInfo& database_info,
                               util::AsyncQueue* worker_queue,
                               grpc::CompletionQueue* grpc_queue,
                               ConnectivityMonitor* connectivity_monitor)
>>>>>>> 251c0891
    : database_info_{&database_info},
      worker_queue_{NOT_NULL(worker_queue)},
      grpc_queue_{NOT_NULL(grpc_queue)},
      connectivity_monitor_{NOT_NULL(connectivity_monitor)} {
  RegisterConnectivityMonitor();
}

void GrpcConnection::Shutdown() {
  // Fast finish any pending calls. This will not trigger the observers.
<<<<<<< HEAD
  for (GrpcCallInterface* call : active_calls_) {
    call->Finish();
=======
  for (GrpcCall* call : active_calls_) {
    call->FinishImmediately();
>>>>>>> 251c0891
  }
}

std::unique_ptr<grpc::ClientContext> GrpcConnection::CreateContext(
    const Token& credential) const {
  absl::string_view token = credential.user().is_authenticated()
                                ? credential.token()
                                : absl::string_view{};

  auto context = absl::make_unique<grpc::ClientContext>();
  if (token.data()) {
    context->set_credentials(grpc::AccessTokenCredentials(MakeString(token)));
  }

  // TODO(dimond): This should ideally also include the grpc version, however,
  // gRPC defines the version as a macro, so it would be hardcoded based on
  // version we have at compile time of the Firestore library, rather than the
  // version available at runtime/at compile time by the user of the library.
  //
  // TODO(varconst): this should be configurable (e.g., "gl-cpp" or similar for
  // C++ SDK, etc.).
  context->AddMetadata(
      kXGoogAPIClientHeader,
      StringFormat("gl-objc/ fire/%s grpc/",
                   reinterpret_cast<const char*>(FIRFirestoreVersionString)));

  // This header is used to improve routing and project isolation by the
  // backend.
  const DatabaseId& db_id = database_info_->database_id();
  context->AddMetadata(kGoogleCloudResourcePrefix,
                       StringFormat("projects/%s/databases/%s",
                                    db_id.project_id(), db_id.database_id()));
  return context;
}

void GrpcConnection::EnsureActiveStub() {
  // TODO(varconst): find out in which cases a gRPC channel might shut down.
  // This might be overkill.
  if (!grpc_channel_ || grpc_channel_->GetState(/*try_to_connect=*/false) ==
                            GRPC_CHANNEL_SHUTDOWN) {
    LOG_DEBUG("Creating Firestore stub.");
    grpc_channel_ = CreateChannel();
    grpc_stub_ = absl::make_unique<grpc::GenericStub>(grpc_channel_);
  }
}

std::shared_ptr<grpc::Channel> GrpcConnection::CreateChannel() const {
  return grpc::CreateChannel(
      database_info_->host(),
      grpc::SslCredentials(grpc::SslCredentialsOptions()));
}

std::unique_ptr<GrpcStream> GrpcConnection::CreateStream(
    absl::string_view rpc_name,
    const Token& token,
    GrpcStreamObserver* observer) {
<<<<<<< HEAD
=======
  LOG_DEBUG("Creating gRPC stream");

>>>>>>> 251c0891
  EnsureActiveStub();

  auto context = CreateContext(token);
  auto call =
      grpc_stub_->PrepareCall(context.get(), MakeString(rpc_name), grpc_queue_);
  return absl::make_unique<GrpcStream>(std::move(context), std::move(call),
                                       worker_queue_, this, observer);
}

std::unique_ptr<GrpcUnaryCall> GrpcConnection::CreateUnaryCall(
    absl::string_view rpc_name,
    const Token& token,
    const grpc::ByteBuffer& message) {
<<<<<<< HEAD
  EnsureActiveStub();

  auto context = CreateContext(token);
  auto call = grpc_stub_->PrepareUnaryCall(context.get(), MakeString(rpc_name),
                                           message, grpc_queue_);
  return absl::make_unique<GrpcUnaryCall>(std::move(context), std::move(call),
                                          worker_queue_, this, message);
}
=======
  LOG_DEBUG("Creating gRPC streaming reader");
>>>>>>> 251c0891

std::unique_ptr<GrpcStreamingReader> GrpcConnection::CreateStreamingReader(
    absl::string_view rpc_name,
    const Token& token,
    const grpc::ByteBuffer& message) {
  EnsureActiveStub();

  auto context = CreateContext(token);
  auto call =
      grpc_stub_->PrepareCall(context.get(), MakeString(rpc_name), grpc_queue_);
  return absl::make_unique<GrpcStreamingReader>(
      std::move(context), std::move(call), worker_queue_, this, message);
}

void GrpcConnection::RegisterConnectivityMonitor() {
  connectivity_monitor_->AddCallback(
      [this](ConnectivityMonitor::NetworkStatus /*ignored*/) {
        // Calls may unregister themselves on cancel, so make a protective copy.
        auto calls = active_calls_;
<<<<<<< HEAD
        for (GrpcCallInterface* call : calls) {
=======
        for (GrpcCall* call : calls) {
>>>>>>> 251c0891
          // This will trigger the observers.
          call->FinishAndNotify(Status{FirestoreErrorCode::Unavailable,
                                       "Network connectivity changed"});
        }
      });
}

<<<<<<< HEAD
void GrpcConnection::Register(GrpcCallInterface* call) {
  active_calls_.push_back(call);
}

void GrpcConnection::Unregister(GrpcCallInterface* call) {
=======
void GrpcConnection::Register(GrpcCall* call) {
  active_calls_.push_back(call);
}

void GrpcConnection::Unregister(GrpcCall* call) {
>>>>>>> 251c0891
  auto found = std::find(active_calls_.begin(), active_calls_.end(), call);
  HARD_ASSERT(found != active_calls_.end(), "Missing a gRPC call");
  active_calls_.erase(found);
}

}  // namespace remote
}  // namespace firestore
}  // namespace firebase<|MERGE_RESOLUTION|>--- conflicted
+++ resolved
@@ -52,18 +52,10 @@
 
 }  // namespace
 
-<<<<<<< HEAD
-GrpcConnection::GrpcConnection(
-    const DatabaseInfo& database_info,
-    util::AsyncQueue* worker_queue,
-    grpc::CompletionQueue* grpc_queue,
-    std::unique_ptr<ConnectivityMonitor> connectivity_monitor)
-=======
 GrpcConnection::GrpcConnection(const DatabaseInfo& database_info,
                                util::AsyncQueue* worker_queue,
                                grpc::CompletionQueue* grpc_queue,
                                ConnectivityMonitor* connectivity_monitor)
->>>>>>> 251c0891
     : database_info_{&database_info},
       worker_queue_{NOT_NULL(worker_queue)},
       grpc_queue_{NOT_NULL(grpc_queue)},
@@ -73,13 +65,8 @@
 
 void GrpcConnection::Shutdown() {
   // Fast finish any pending calls. This will not trigger the observers.
-<<<<<<< HEAD
-  for (GrpcCallInterface* call : active_calls_) {
-    call->Finish();
-=======
   for (GrpcCall* call : active_calls_) {
     call->FinishImmediately();
->>>>>>> 251c0891
   }
 }
 
@@ -136,11 +123,6 @@
     absl::string_view rpc_name,
     const Token& token,
     GrpcStreamObserver* observer) {
-<<<<<<< HEAD
-=======
-  LOG_DEBUG("Creating gRPC stream");
-
->>>>>>> 251c0891
   EnsureActiveStub();
 
   auto context = CreateContext(token);
@@ -154,7 +136,6 @@
     absl::string_view rpc_name,
     const Token& token,
     const grpc::ByteBuffer& message) {
-<<<<<<< HEAD
   EnsureActiveStub();
 
   auto context = CreateContext(token);
@@ -163,9 +144,6 @@
   return absl::make_unique<GrpcUnaryCall>(std::move(context), std::move(call),
                                           worker_queue_, this, message);
 }
-=======
-  LOG_DEBUG("Creating gRPC streaming reader");
->>>>>>> 251c0891
 
 std::unique_ptr<GrpcStreamingReader> GrpcConnection::CreateStreamingReader(
     absl::string_view rpc_name,
@@ -185,11 +163,7 @@
       [this](ConnectivityMonitor::NetworkStatus /*ignored*/) {
         // Calls may unregister themselves on cancel, so make a protective copy.
         auto calls = active_calls_;
-<<<<<<< HEAD
-        for (GrpcCallInterface* call : calls) {
-=======
         for (GrpcCall* call : calls) {
->>>>>>> 251c0891
           // This will trigger the observers.
           call->FinishAndNotify(Status{FirestoreErrorCode::Unavailable,
                                        "Network connectivity changed"});
@@ -197,19 +171,11 @@
       });
 }
 
-<<<<<<< HEAD
-void GrpcConnection::Register(GrpcCallInterface* call) {
-  active_calls_.push_back(call);
-}
-
-void GrpcConnection::Unregister(GrpcCallInterface* call) {
-=======
 void GrpcConnection::Register(GrpcCall* call) {
   active_calls_.push_back(call);
 }
 
 void GrpcConnection::Unregister(GrpcCall* call) {
->>>>>>> 251c0891
   auto found = std::find(active_calls_.begin(), active_calls_.end(), call);
   HARD_ASSERT(found != active_calls_.end(), "Missing a gRPC call");
   active_calls_.erase(found);
