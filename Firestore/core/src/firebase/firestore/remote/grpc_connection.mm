--- conflicted
+++ resolved
@@ -114,7 +114,6 @@
     LOG_DEBUG("Creating Firestore stub.");
     grpc_channel_ = CreateChannel();
     grpc_stub_ = absl::make_unique<grpc::GenericStub>(grpc_channel_);
-<<<<<<< HEAD
   }
 }
 
@@ -123,8 +122,6 @@
     return grpc::CreateChannel(
         database_info_->host(),
         grpc::SslCredentials(grpc::SslCredentialsOptions()));
-=======
->>>>>>> f651fb3f
   }
 
   std::fstream cert_file{test_certificate_path_};
@@ -136,12 +133,6 @@
   args.SetSslTargetNameOverride("test_cert_2");
   return grpc::CreateCustomChannel(database_info_->host(),
                                    grpc::SslCredentials(options), args);
-}
-
-std::shared_ptr<grpc::Channel> GrpcConnection::CreateChannel() const {
-  return grpc::CreateChannel(
-      database_info_->host(),
-      grpc::SslCredentials(grpc::SslCredentialsOptions()));
 }
 
 std::unique_ptr<GrpcStream> GrpcConnection::CreateStream(
