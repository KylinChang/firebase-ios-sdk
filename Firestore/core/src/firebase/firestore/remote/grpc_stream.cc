--- conflicted
+++ resolved
@@ -28,11 +28,7 @@
 
 using util::AsyncQueue;
 using util::Status;
-<<<<<<< HEAD
-using Tag = GrpcCompletion::Tag;
-=======
 using Type = GrpcCompletion::Type;
->>>>>>> 0a6f29a7
 
 // When invoking an async gRPC method, `GrpcStream` will create a new
 // `GrpcCompletion` and use it as a tag to put on the gRPC completion queue.
@@ -91,19 +87,11 @@
     AsyncQueue* worker_queue,
     GrpcConnection* grpc_connection,
     GrpcStreamObserver* observer)
-<<<<<<< HEAD
-    : context_{std::move(context)},
-      call_{std::move(call)},
-      worker_queue_{worker_queue},
-      grpc_connection_{grpc_connection},
-      observer_{observer} {
-=======
     : context_{std::move(NOT_NULL(context))},
       call_{std::move(NOT_NULL(call))},
       worker_queue_{NOT_NULL(worker_queue)},
       grpc_connection_{NOT_NULL(grpc_connection)},
       observer_{NOT_NULL(observer)} {
->>>>>>> 0a6f29a7
   grpc_connection_->Register(this);
 }
 
@@ -137,11 +125,7 @@
   }
 
   GrpcCompletion* completion =
-<<<<<<< HEAD
-      NewCompletion(Tag::Read, [this](const GrpcCompletion* completion) {
-=======
       NewCompletion(Type::Read, [this](const GrpcCompletion* completion) {
->>>>>>> 0a6f29a7
         OnRead(*completion->message());
       });
   call_->Read(completion->message(), completion);
@@ -164,30 +148,18 @@
 
   BufferedWrite write = std::move(maybe_write).value();
   GrpcCompletion* completion =
-<<<<<<< HEAD
-      NewCompletion(Tag::Write, [this](const GrpcCompletion*) { OnWrite(); });
-=======
       NewCompletion(Type::Write, [this](const GrpcCompletion*) { OnWrite(); });
->>>>>>> 0a6f29a7
   *completion->message() = write.message;
 
   call_->Write(*completion->message(), write.options, completion);
 }
 
-<<<<<<< HEAD
-void GrpcStream::Finish() {
-=======
 void GrpcStream::FinishImmediately() {
->>>>>>> 0a6f29a7
   Shutdown();
   UnsetObserver();
 }
 
-<<<<<<< HEAD
-void GrpcStream::FinishWithError(const Status& status) {
-=======
 void GrpcStream::FinishAndNotify(const Status& status) {
->>>>>>> 0a6f29a7
   Shutdown();
 
   if (observer_) {
@@ -221,11 +193,7 @@
 
   // The observer is not interested in this event -- since it initiated the
   // finish operation, the observer must know the reason.
-<<<<<<< HEAD
-  GrpcCompletion* completion = NewCompletion(Tag::Finish, {});
-=======
   GrpcCompletion* completion = NewCompletion(Type::Finish, {});
->>>>>>> 0a6f29a7
   // TODO(varconst): is issuing a finish operation necessary in this case? We
   // don't care about the status, but perhaps it will make the server notice
   // client disconnecting sooner?
@@ -259,11 +227,7 @@
   // Only bother with the last write if there is no active write at the moment.
   if (maybe_write) {
     BufferedWrite last_write = std::move(maybe_write).value();
-<<<<<<< HEAD
-    auto* completion = new GrpcCompletion(worker_queue_, {}, Tag::Write);
-=======
     auto* completion = new GrpcCompletion(Type::Write, worker_queue_, {});
->>>>>>> 0a6f29a7
     *completion->message() = last_write.message;
     call_->WriteLast(*completion->message(), grpc::WriteOptions{}, completion);
 
@@ -318,11 +282,7 @@
 
   if (observer_) {
     GrpcCompletion* completion =
-<<<<<<< HEAD
-        NewCompletion(Tag::Finish, [this](const GrpcCompletion* completion) {
-=======
         NewCompletion(Type::Finish, [this](const GrpcCompletion* completion) {
->>>>>>> 0a6f29a7
           OnFinishedByServer(*completion->status());
         });
     call_->Finish(completion->status(), completion);
@@ -334,11 +294,7 @@
 }
 
 void GrpcStream::OnFinishedByServer(const grpc::Status& status) {
-<<<<<<< HEAD
-  FinishWithError(ConvertStatus(status));
-=======
   FinishAndNotify(ConvertStatus(status));
->>>>>>> 0a6f29a7
 }
 
 void GrpcStream::RemoveCompletion(const GrpcCompletion* to_remove) {
@@ -347,11 +303,7 @@
   completions_.erase(found);
 }
 
-<<<<<<< HEAD
-GrpcCompletion* GrpcStream::NewCompletion(Tag tag,
-=======
 GrpcCompletion* GrpcStream::NewCompletion(Type tag,
->>>>>>> 0a6f29a7
                                           const OnSuccess& on_success) {
   // Can't move into lambda until C++14.
   GrpcCompletion::Callback decorated =
@@ -367,14 +319,9 @@
         }
       };
 
-<<<<<<< HEAD
-  auto* completion =
-      new GrpcCompletion{worker_queue_, std::move(decorated), tag};
-=======
   // For lifetime details, see `GrpcCompletion` class comment.
   auto* completion =
       new GrpcCompletion{tag, worker_queue_, std::move(decorated)};
->>>>>>> 0a6f29a7
   completions_.push_back(completion);
   return completion;
 }
