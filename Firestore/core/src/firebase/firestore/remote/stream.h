--- conflicted
+++ resolved
@@ -133,11 +133,7 @@
    *
    * When start returns, `IsStarted` will return true.
    */
-<<<<<<< HEAD
-  virtual /*only virtual for tests*/ void Start();
-=======
   virtual void Start();
->>>>>>> 9aaef712
 
   /**
    * Stops the stream. This call is idempotent and allowed regardless of the
@@ -145,11 +141,7 @@
    *
    * When stop returns, `IsStarted` and `IsOpen` will both return false.
    */
-<<<<<<< HEAD
-  virtual /*only virtual for tests*/ void Stop();
-=======
   virtual void Stop();
->>>>>>> 9aaef712
 
   /**
    * Returns true if `Start` has been called and no error has occurred. True
@@ -158,21 +150,13 @@
    * actual stream). Use `IsOpen` to determine if the stream is open and ready
    * for outbound requests.
    */
-<<<<<<< HEAD
-  virtual /*only virtual for tests*/ bool IsStarted() const;
-=======
   virtual bool IsStarted() const;
->>>>>>> 9aaef712
 
   /**
    * Returns true if the underlying stream is open (`OnStreamStart` has been
    * called) and the stream is ready for outbound requests.
    */
-<<<<<<< HEAD
-  virtual /*only virtual for tests*/ bool IsOpen() const;
-=======
   virtual bool IsOpen() const;
->>>>>>> 9aaef712
 
   /**
    * After an error, the stream will usually back off on the next attempt to
